--- conflicted
+++ resolved
@@ -132,11 +132,7 @@
     haskell-src-exts >= 1.18.0 && < 1.20.0,
     hdocs >= 0.5.0,
     hformat == 0.2.*,
-<<<<<<< HEAD
-    hlint >= 1.9.13 && < 2,
-=======
     hlint >= 1.9.13 && < 2.1,
->>>>>>> 5b54bf6c
     HTTP >= 4000.2.0,
     lens >= 4.8,
     lifted-base >= 0.2,
