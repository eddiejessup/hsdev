--- conflicted
+++ resolved
@@ -1,9 +1,5 @@
 name:                hsdev
-<<<<<<< HEAD
-version:             0.2.2.2
-=======
 version:             0.3.0.0
->>>>>>> 1f6191ce
 synopsis:            Haskell development library
 description:
   Haskell development library and tool with support of autocompletion, symbol info, go to declaration, find references, hayoo search etc.
@@ -230,10 +226,7 @@
     containers >= 0.5,
     data-default >= 0.5.0,
     directory,
-<<<<<<< HEAD
-=======
     haskell-names >= 0.8.0 && < 0.9.0,
->>>>>>> 1f6191ce
     haskell-src-exts >= 1.18.0 && < 1.20.0,
     lens >= 4.8,
     mtl >= 2.2.0,
@@ -277,13 +270,8 @@
     deepseq >= 1.4.0,
     directory,
     filepath >= 1.4.0,
-<<<<<<< HEAD
-    containers >= 0.5,
-    hformat >= 0.2.0,
-=======
     containers >= 0.5.0,
     hformat == 0.2.*,
->>>>>>> 1f6191ce
     hspec,
     lens >= 4.8,
     mtl >= 2.2.0,
