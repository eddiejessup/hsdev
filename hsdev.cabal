name:                hsdev
version:             0.2.2.0
synopsis:            Haskell development library
description:
  Haskell development library and tool with support of autocompletion, symbol info, go to declaration, find references, hayoo search etc.
homepage:            https://github.com/mvoidex/hsdev
license:             BSD3
license-file:        LICENSE
author:              Alexandr `Voidex` Ruchkin
maintainer:          voidex@live.com
-- copyright:
category:            Development
build-type:          Simple
cabal-version:       >=1.8
extra-source-files:
    tests/test-package/*.hs
    tests/test-package/test-package.cabal

source-repository head
  type: git
  location: git://github.com/mvoidex/hsdev.git

library
  hs-source-dirs: src
  ghc-options: -Wall -fno-warn-tabs
  exposed-modules:
    Control.Apply.Util
    Control.Concurrent.FiniteChan
    Control.Concurrent.Worker
    Control.Concurrent.Util
    Data.Async
    Data.Deps
    Data.Group
    Data.Help
    Data.Lisp
    Data.Maybe.JustIf
    HsDev
    HsDev.Cache
    HsDev.Client.Commands
    HsDev.Commands
    HsDev.Database
    HsDev.Database.Async
    HsDev.Database.Update
    HsDev.Database.Update.Types
    HsDev.Display
    HsDev.Error
    HsDev.Inspect
    HsDev.Inspect.Order
    HsDev.PackageDb
    HsDev.PackageDb.Types
    HsDev.Project
    HsDev.Project.Types
    HsDev.Scan
    HsDev.Scan.Browse
    HsDev.Server.Base
    HsDev.Server.Commands
    HsDev.Server.Message
    HsDev.Server.Types
    HsDev.Sandbox
    HsDev.Stack
    HsDev.Symbols
    HsDev.Symbols.Name
    HsDev.Symbols.Class
    HsDev.Symbols.HaskellNames
    HsDev.Symbols.Location
    HsDev.Symbols.Documented
    HsDev.Symbols.Resolve
    HsDev.Symbols.Parsed
    HsDev.Symbols.Types
    HsDev.Symbols.Util
    HsDev.Tools.AutoFix
    HsDev.Tools.Base
    HsDev.Tools.Cabal
    HsDev.Tools.ClearImports
    HsDev.Tools.Ghc.Check
    HsDev.Tools.Ghc.Compat
    HsDev.Tools.Ghc.MGhc
    HsDev.Tools.Ghc.Prelude
    HsDev.Tools.Ghc.Types
    HsDev.Tools.Ghc.Worker
    HsDev.Tools.Ghc.Session
    HsDev.Tools.Hayoo
    HsDev.Tools.HDocs
    HsDev.Tools.HLint
    HsDev.Tools.Types
    HsDev.Types
    HsDev.Util
    HsDev.Version
    HsDev.Watcher
    HsDev.Watcher.Types
    System.Directory.Paths
    System.Directory.Watcher

  if os(windows)
    build-depends:
      Win32 >= 2.3.0
    exposed-modules:
      System.Win32.PowerShell
      System.Win32.FileMapping.NamePool
      System.Win32.FileMapping.Memory
  else
    build-depends:
      unix >= 2.7.0

  if impl(ghc >= 8.0)
    build-depends:
      haddock-api >= 2.17.0 && < 2.18.0,
      ghc >= 8.0.0 && < 8.1.0,
      ghc-boot
  if impl(ghc < 8.0)
    build-depends:
      haddock-api >= 2.16.0 && < 2.17.0,
      ghc >= 7.10.0 && < 7.11.0,
      bin-package-db

  build-depends:
    base >= 4.7 && < 5,
    aeson >= 0.7.0,
    aeson-pretty >= 0.7.0,
    array >= 0.5.0,
    async >= 2.0,
    attoparsec >= 0.11.0,
    bytestring >= 0.10.0,
    Cabal >= 1.22.0,
    containers >= 0.5,
    cpphs >= 1.19.0,
    data-default >= 0.5.0,
    deepseq >= 1.4.0,
    directory >= 1.2.0,
    exceptions >= 0.6.0,
    filepath >= 1.4.0,
    fsnotify >= 0.2.1,
    ghc-paths >= 0.1.0,
    ghc-syb-utils >= 0.2.3,
<<<<<<< HEAD
    haskell-names >= 0.8.0 && < 0.9.0,
    haskell-src-exts >= 1.18.0 && < 1.20.0,
    hdocs >= 0.5.1,
    hformat >= 0.2.0,
=======
    haskell-src-exts >= 1.18.0 && < 1.20.0,
    hdocs >= 0.5.0,
    hformat == 0.1.*,
>>>>>>> 3d7defc6
    hlint >= 1.9.13 && < 2.0.0,
    HTTP >= 4000.2.0,
    lens >= 4.8,
    lifted-base >= 0.2,
    monad-control >= 1.0,
    monad-loops >= 0.4,
    mtl >= 2.2.0,
    network >= 2.6.0,
    optparse-applicative >= 0.11,
    process >= 1.2.0,
    regex-pcre-builtin >= 0.94,
    scientific >= 0.3,
<<<<<<< HEAD
    simple-log >= 0.6.0,
=======
    simple-log >= 0.5 && < 0.6,
>>>>>>> 3d7defc6
    syb >= 0.5.1,
    template-haskell,
    text >= 1.2.0,
    text-region >= 0.2,
    time >= 1.5.0,
    transformers >= 0.4.0,
    transformers-base >= 0.4.0,
    uniplate >= 1.6.0,
    unordered-containers >= 0.2.0,
    vector >= 0.10.0

executable hsdev
  main-is: hsdev.hs
  hs-source-dirs: tools
  ghc-options: -threaded -Wall -fno-warn-tabs "-with-rtsopts=-N4"

  build-depends:
    base >= 4.7 && < 5,
    hsdev,
    aeson >= 0.7.0,
    aeson-pretty >= 0.7.0,
    bytestring >= 0.10.0,
    containers >= 0.5,
    deepseq >= 1.4.0,
    directory >= 1.2.0,
    exceptions >= 0.6.0,
    filepath >= 1.4.0,
    monad-loops >= 0.4.0,
    mtl >= 2.2.0,
    network >= 2.6.0,
    optparse-applicative >= 0.11,
    process >= 1.2.0,
    text >= 1.2.0,
    transformers >= 0.4.0,
    unordered-containers >= 0.2.0

executable hsinspect
  main-is: hsinspect.hs
  hs-source-dirs: tools
  ghc-options: -Wall -fno-warn-tabs
  other-modules:
    Tool
  build-depends:
    base >= 4.7 && < 5,
    hsdev,
    aeson >= 0.7.0,
    aeson-pretty >= 0.7.0,
    bytestring >= 0.10.0,
    containers >= 0.5,
    data-default >= 0.5.0,
    directory >= 1.2.0,
    filepath >= 1.4.0,
    lens >= 4.8,
    mtl >= 2.2.0,
    optparse-applicative >= 0.11,
    text >= 1.2.0,
    transformers >= 0.4.0,
    unordered-containers >= 0.2.0,
    vector >= 0.10.0

executable hsclearimports
  main-is: hsclearimports.hs
  hs-source-dirs: tools
  ghc-options: -Wall -fno-warn-tabs
  other-modules:
  build-depends:
    base >= 4.7 && < 5,
    hsdev,
    aeson >= 0.7.0,
    aeson-pretty >= 0.7.0,
    bytestring >= 0.10.0,
    containers >= 0.5,
    data-default >= 0.5.0,
    directory >= 1.2.0,
<<<<<<< HEAD
    haskell-names >= 0.8.0 && < 0.9.0,
=======
>>>>>>> 3d7defc6
    haskell-src-exts >= 1.18.0 && < 1.20.0,
    lens >= 4.8,
    mtl >= 2.2.0,
    optparse-applicative >= 0.11,
    text >= 1.2.0,
    transformers >= 0.4.0,
    unordered-containers >= 0.2.0

executable hsautofix
  main-is: hsautofix.hs
  hs-source-dirs: tools
  ghc-options: -Wall -fno-warn-tabs
  other-modules:
    Tool
  build-depends:
    base >= 4.7 && < 5,
    hsdev,
    aeson >= 0.7.0,
    aeson-pretty >= 0.7.0,
    bytestring >= 0.10.0,
    data-default >= 0.5.0,
    directory >= 1.2.0,
    filepath >= 1.4.0,
    lens >= 4.8,
    mtl >= 2.2.0,
    optparse-applicative >= 0.11,
    transformers >= 0.4.0

test-suite test
  main-is: Test.hs
  hs-source-dirs: tests
  ghc-options: -threaded -Wall -fno-warn-tabs
  type: exitcode-stdio-1.0
  build-depends:
    base >= 4.7 && < 5,
    hsdev,
    aeson >= 0.7.0,
    aeson-lens >= 0.5.0,
    async >= 2.0,
    data-default >= 0.5.0,
    deepseq >= 1.4.0,
    directory >= 1.2.0,
    filepath >= 1.4.0,
<<<<<<< HEAD
    containers >= 0.5,
    hformat >= 0.2.0,
=======
    containers >= 0.5.0,
    hformat == 0.1.*,
>>>>>>> 3d7defc6
    hspec,
    lens >= 4.8,
    mtl >= 2.2.0,
    text >= 1.2.0<|MERGE_RESOLUTION|>--- conflicted
+++ resolved
@@ -132,16 +132,10 @@
     fsnotify >= 0.2.1,
     ghc-paths >= 0.1.0,
     ghc-syb-utils >= 0.2.3,
-<<<<<<< HEAD
     haskell-names >= 0.8.0 && < 0.9.0,
     haskell-src-exts >= 1.18.0 && < 1.20.0,
     hdocs >= 0.5.1,
     hformat >= 0.2.0,
-=======
-    haskell-src-exts >= 1.18.0 && < 1.20.0,
-    hdocs >= 0.5.0,
-    hformat == 0.1.*,
->>>>>>> 3d7defc6
     hlint >= 1.9.13 && < 2.0.0,
     HTTP >= 4000.2.0,
     lens >= 4.8,
@@ -154,11 +148,7 @@
     process >= 1.2.0,
     regex-pcre-builtin >= 0.94,
     scientific >= 0.3,
-<<<<<<< HEAD
     simple-log >= 0.6.0,
-=======
-    simple-log >= 0.5 && < 0.6,
->>>>>>> 3d7defc6
     syb >= 0.5.1,
     template-haskell,
     text >= 1.2.0,
@@ -233,10 +223,7 @@
     containers >= 0.5,
     data-default >= 0.5.0,
     directory >= 1.2.0,
-<<<<<<< HEAD
     haskell-names >= 0.8.0 && < 0.9.0,
-=======
->>>>>>> 3d7defc6
     haskell-src-exts >= 1.18.0 && < 1.20.0,
     lens >= 4.8,
     mtl >= 2.2.0,
@@ -280,13 +267,8 @@
     deepseq >= 1.4.0,
     directory >= 1.2.0,
     filepath >= 1.4.0,
-<<<<<<< HEAD
     containers >= 0.5,
     hformat >= 0.2.0,
-=======
-    containers >= 0.5.0,
-    hformat == 0.1.*,
->>>>>>> 3d7defc6
     hspec,
     lens >= 4.8,
     mtl >= 2.2.0,
