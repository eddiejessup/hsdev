name:                hsdev
<<<<<<< HEAD
version:             0.2.5.1
=======
version:             0.3.0.0
>>>>>>> 1501663f
synopsis:            Haskell development library
description:
  Haskell development library and tool with support of autocompletion, symbol info, go to declaration, find references, hayoo search etc.
homepage:            https://github.com/mvoidex/hsdev
license:             BSD3
license-file:        LICENSE
author:              Alexandr `Voidex` Ruchkin
maintainer:          voidex@live.com
-- copyright:
category:            Development
build-type:          Simple
cabal-version:       >=1.8
extra-source-files:
  tests/test-package/*.hs
  tests/test-package/test-package.cabal
  data/hsdev.sql

source-repository head
  type: git
  location: git://github.com/mvoidex/hsdev.git

library
  hs-source-dirs: src
  ghc-options: -Wall -fno-warn-tabs
  exposed-modules:
    Control.Apply.Util
    Control.Concurrent.FiniteChan
    Control.Concurrent.Worker
    Control.Concurrent.Util
    Data.Deps
    Data.Group
    Data.Help
    Data.Lisp
    Data.Maybe.JustIf
    Data.LookupTable
    HsDev
    HsDev.Client.Commands
    HsDev.Database.SQLite
    HsDev.Database.SQLite.Instances
    HsDev.Database.SQLite.Schema
    HsDev.Database.SQLite.Schema.TH
    HsDev.Database.SQLite.Select
    HsDev.Database.Update
    HsDev.Database.Update.Types
    HsDev.Display
    HsDev.Error
    HsDev.Inspect
    HsDev.Inspect.Order
    HsDev.PackageDb
    HsDev.PackageDb.Types
    HsDev.Project
    HsDev.Project.Compat
    HsDev.Project.Types
    HsDev.Scan
    HsDev.Scan.Browse
    HsDev.Server.Base
    HsDev.Server.Commands
    HsDev.Server.Message
    HsDev.Server.Message.Lisp
    HsDev.Server.Types
    HsDev.Sandbox
    HsDev.Stack
    HsDev.Symbols
    HsDev.Symbols.Name
    HsDev.Symbols.Class
    HsDev.Symbols.HaskellNames
    HsDev.Symbols.Location
    HsDev.Symbols.Documented
    HsDev.Symbols.Resolve
    HsDev.Symbols.Parsed
    HsDev.Symbols.Types
    HsDev.Symbols.Util
    HsDev.Tools.AutoFix
    HsDev.Tools.Base
    HsDev.Tools.Cabal
    HsDev.Tools.ClearImports
    HsDev.Tools.Ghc.Check
    HsDev.Tools.Ghc.Compat
    HsDev.Tools.Ghc.MGhc
    HsDev.Tools.Ghc.Prelude
    HsDev.Tools.Ghc.Session
    HsDev.Tools.Ghc.Types
    HsDev.Tools.Ghc.Worker
    HsDev.Tools.Hayoo
    HsDev.Tools.HDocs
    HsDev.Tools.HLint
    HsDev.Tools.Refact
    HsDev.Tools.Types
    HsDev.Types
    HsDev.Util
    HsDev.Version
    HsDev.Watcher
    HsDev.Watcher.Types
    System.Directory.Paths
    System.Directory.Watcher

  if os(windows)
    build-depends:
      Win32 >= 2.3.0
    exposed-modules:
      System.Win32.PowerShell
      System.Win32.FileMapping.NamePool
      System.Win32.FileMapping.Memory
  else
    build-depends:
      unix >= 2.7.0

  if impl(ghc >= 8.2) && impl(ghc < 8.3)
    build-depends:
      haddock-api >= 2.18.0 && < 2.19.0,
      ghc == 8.2.*,
      ghc-boot,
      directory >= 1.2.6.0
  if impl(ghc >= 8.0) && impl(ghc < 8.2)
    build-depends:
      haddock-api >= 2.17.0 && < 2.18.0,
      ghc >= 8.0.0 && < 8.1.0,
      ghc-boot,
      directory >= 1.2.6.0
  if impl(ghc < 8.0)
    build-depends:
      haddock-api >= 2.16.0 && < 2.17.0,
      ghc >= 7.10.0 && < 7.11.0,
      bin-package-db,
      directory == 1.2.2.*

  build-depends:
    base >= 4.7 && < 5,
    aeson >= 0.7.0,
    aeson-pretty >= 0.7.0,
    array >= 0.5.0,
    async >= 2.0,
    attoparsec >= 0.11.0,
    bytestring >= 0.10.0,
    Cabal >= 1.22.0,
    containers >= 0.5,
    cpphs >= 1.19.0,
    data-default >= 0.5.0,
    deepseq >= 1.4.0,
    exceptions >= 0.6.0,
    filepath >= 1.4.0,
    fsnotify >= 0.2.1,
    ghc-paths >= 0.1.0,
    ghc-syb-utils >= 0.2.3,
    haskell-names >= 0.9.0 && < 0.10.0,
    haskell-src-exts >= 1.18.0 && < 1.20.0,
<<<<<<< HEAD
    hdocs >= 0.5.0,
    hformat == 0.3.*,
=======
    hdocs >= 0.5.1,
    hformat >= 0.3.0,
>>>>>>> 1501663f
    hlint >= 1.9.13 && < 2.1,
    HTTP >= 4000.2.0,
    lens >= 4.8,
    lifted-base >= 0.2,
    monad-control >= 1.0,
    monad-loops >= 0.4,
    mmorph >= 1.0 && < 1.2,
    mtl >= 2.2.0,
    network >= 2.6.0,
    optparse-applicative >= 0.11,
    process >= 1.2.0,
    regex-pcre-builtin >= 0.94,
    scientific >= 0.3,
    simple-log == 0.9.*,
<<<<<<< HEAD
    syb >= 0.5.1,
    template-haskell,
    text >= 1.2.0,
    text-region == 0.3.*,
=======
    direct-sqlite >= 2.3.21,
    sqlite-simple,
    syb >= 0.5.1,
    template-haskell,
    text >= 1.2.0,
    text-region >= 0.3,
>>>>>>> 1501663f
    time >= 1.5.0,
    transformers >= 0.4.0,
    transformers-base >= 0.4.0,
    uniplate >= 1.6.0,
    unordered-containers >= 0.2.0,
    vector >= 0.10.0

executable hsdev
  main-is: hsdev.hs
  hs-source-dirs: tools
  ghc-options: -threaded -Wall -fno-warn-tabs "-with-rtsopts=-N4"

  build-depends:
    base >= 4.7 && < 5,
    hsdev,
    aeson >= 0.7.0,
    aeson-pretty >= 0.7.0,
    bytestring >= 0.10.0,
    containers >= 0.5,
    deepseq >= 1.4.0,
    directory,
    exceptions >= 0.6.0,
    filepath >= 1.4.0,
    monad-loops >= 0.4.0,
    mtl >= 2.2.0,
    network >= 2.6.0,
    optparse-applicative >= 0.11,
    process >= 1.2.0,
    text >= 1.2.0,
    transformers >= 0.4.0,
    unordered-containers >= 0.2.0

executable hsinspect
  main-is: hsinspect.hs
  hs-source-dirs: tools
  ghc-options: -Wall -fno-warn-tabs
  other-modules:
    Tool
  build-depends:
    base >= 4.7 && < 5,
    hsdev,
    aeson >= 0.7.0,
    aeson-pretty >= 0.7.0,
    bytestring >= 0.10.0,
    containers >= 0.5,
    data-default >= 0.5.0,
    directory,
    filepath >= 1.4.0,
    lens >= 4.8,
    mtl >= 2.2.0,
    optparse-applicative >= 0.11,
    text >= 1.2.0,
    transformers >= 0.4.0,
    unordered-containers >= 0.2.0,
    vector >= 0.10.0

executable hsclearimports
  main-is: hsclearimports.hs
  hs-source-dirs: tools
  ghc-options: -Wall -fno-warn-tabs
  other-modules:
    Tool
  build-depends:
    base >= 4.7 && < 5,
    hsdev,
    aeson >= 0.7.0,
    aeson-pretty >= 0.7.0,
    bytestring >= 0.10.0,
    containers >= 0.5,
    data-default >= 0.5.0,
    directory,
    haskell-names >= 0.9.0 && < 0.10.0,
    haskell-src-exts >= 1.18.0 && < 1.20.0,
    lens >= 4.8,
    mtl >= 2.2.0,
    optparse-applicative >= 0.11,
    text >= 1.2.0,
    transformers >= 0.4.0,
    unordered-containers >= 0.2.0

executable hsautofix
  main-is: hsautofix.hs
  hs-source-dirs: tools
  ghc-options: -Wall -fno-warn-tabs
  other-modules:
    Tool
  build-depends:
    base >= 4.7 && < 5,
    hsdev,
    aeson >= 0.7.0,
    aeson-pretty >= 0.7.0,
    bytestring >= 0.10.0,
    data-default >= 0.5.0,
    directory,
    filepath >= 1.4.0,
    lens >= 4.8,
    mtl >= 2.2.0,
    optparse-applicative >= 0.11,
    transformers >= 0.4.0

test-suite test
  main-is: Test.hs
  hs-source-dirs: tests
  ghc-options: -threaded -Wall -fno-warn-tabs
  type: exitcode-stdio-1.0
  build-depends:
    base >= 4.7 && < 5,
    hsdev,
    aeson >= 0.7.0,
    aeson-lens >= 0.5.0,
    async >= 2.0,
    data-default >= 0.5.0,
    deepseq >= 1.4.0,
    directory,
    filepath >= 1.4.0,
    containers >= 0.5.0,
    hformat == 0.3.*,
    hspec,
    lens >= 4.8,
    mtl >= 2.2.0,
    text >= 1.2.0<|MERGE_RESOLUTION|>--- conflicted
+++ resolved
@@ -1,9 +1,5 @@
 name:                hsdev
-<<<<<<< HEAD
-version:             0.2.5.1
-=======
 version:             0.3.0.0
->>>>>>> 1501663f
 synopsis:            Haskell development library
 description:
   Haskell development library and tool with support of autocompletion, symbol info, go to declaration, find references, hayoo search etc.
@@ -150,13 +146,8 @@
     ghc-syb-utils >= 0.2.3,
     haskell-names >= 0.9.0 && < 0.10.0,
     haskell-src-exts >= 1.18.0 && < 1.20.0,
-<<<<<<< HEAD
-    hdocs >= 0.5.0,
-    hformat == 0.3.*,
-=======
     hdocs >= 0.5.1,
     hformat >= 0.3.0,
->>>>>>> 1501663f
     hlint >= 1.9.13 && < 2.1,
     HTTP >= 4000.2.0,
     lens >= 4.8,
@@ -171,19 +162,12 @@
     regex-pcre-builtin >= 0.94,
     scientific >= 0.3,
     simple-log == 0.9.*,
-<<<<<<< HEAD
-    syb >= 0.5.1,
-    template-haskell,
-    text >= 1.2.0,
-    text-region == 0.3.*,
-=======
     direct-sqlite >= 2.3.21,
     sqlite-simple,
     syb >= 0.5.1,
     template-haskell,
     text >= 1.2.0,
     text-region >= 0.3,
->>>>>>> 1501663f
     time >= 1.5.0,
     transformers >= 0.4.0,
     transformers-base >= 0.4.0,
