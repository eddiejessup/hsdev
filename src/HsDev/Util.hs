--- conflicted
+++ resolved
@@ -100,13 +100,8 @@
 directoryContents :: FilePath -> IO [FilePath]
 directoryContents p = handle ignore $ do
 	b <- Dir.doesDirectoryExist p
-<<<<<<< HEAD
-	link' <- Dir.isSymbolicLink p
-	if b && (not link')
-=======
 	isLink <- dirIsSymLink p
 	if b && (not isLink)
->>>>>>> 2984b223
 		then liftM (map (p </>) . filter (`notElem` [".", ".."])) (Dir.getDirectoryContents p)
 		else return []
 	where
