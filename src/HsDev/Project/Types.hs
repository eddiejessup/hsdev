--- conflicted
+++ resolved
@@ -82,20 +82,12 @@
 -- | Make project by .cabal file
 project :: FilePath -> Project
 project file = Project {
-<<<<<<< HEAD
 	-- Should not be the directory of the cabal, s/b the base name of the cabal file.
-    -- _projectName = takeBaseName (takeDirectory cabal),
-    _projectName = dropExtension (takeBaseName cabal),
-	_projectPath = takeDirectory cabal,
-	_projectCabal = cabal,
-	_projectDescription = Nothing }
-=======
-	_projectName = fromFilePath . takeBaseName . takeDirectory $ cabal,
+	_projectName = fromFilePath . dropExtension . takeBaseName $ cabal,
 	_projectPath = fromFilePath . takeDirectory $ cabal,
 	_projectCabal = fromFilePath cabal,
 	_projectDescription = Nothing,
 	_projectPackageDbStack = Nothing }
->>>>>>> aabbd078
 	where
 		file' = dropTrailingPathSeparator $ normalise file
 		cabal
@@ -174,13 +166,8 @@
 instance Show Library where
 	show l = unlines $
 		["library", "\tmodules:"] ++
-<<<<<<< HEAD
-		map (tab 2 . intercalate ".") (_libraryModules l) ++
-            (map (tab 1) . lines . show $ _libraryBuildInfo l)
-=======
 		(map (tab 2 . T.unpack . T.intercalate ".") $ _libraryModules l) ++
 		(map (tab 1) . lines . show $ _libraryBuildInfo l)
->>>>>>> aabbd078
 
 instance ToJSON Library where
 	toJSON l = object [
@@ -282,14 +269,9 @@
 			| otherwise = "extensions:" : map (tab 1 . D.display) (_infoExtensions i)
 		opts
 			| null (_infoGHCOptions i) = []
-<<<<<<< HEAD
-			| otherwise = "ghc-options:" : map (tab 1) (_infoGHCOptions i)
-		sources = "source-dirs:" : map (tab 1) (_infoSourceDirs i)
-=======
 			| otherwise = "ghc-options:" : map (tab 1 . T.unpack) (_infoGHCOptions i)
 		sources = "source-dirs:" : map (tab 1 . T.unpack) (_infoSourceDirs i)
 		otherMods = "other-modules:" : (map (tab 1 . T.unpack) . fmap (T.intercalate ".") $ _infoOtherModules i)
->>>>>>> aabbd078
 
 instance ToJSON Info where
 	toJSON i = object [
