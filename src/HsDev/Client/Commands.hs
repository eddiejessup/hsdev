--- conflicted
+++ resolved
@@ -236,9 +236,9 @@
 	-- ensureUpToDate (Update.UpdateOptions [] ghcs' False False) fs
 	let
 		checkSome file fn = Log.scope "checkSome" $ do
-			Log.log Log.Trace $ "setting file source session for {}" ~~ file
+			Log.sendLog Log.Trace $ "setting file source session for {}" ~~ file
 			m <- setFileSourceSession ghcs' file
-			Log.log Log.Trace $ "file source session set"
+			Log.sendLog Log.Trace $ "file source session set"
 			inSessionGhc $ fn m
 	liftM concat $ mapM (\(FileSource f c) -> checkSome f (\m -> Check.check ghcs' m c)) fs
 runCommand (CheckLint fs ghcs') = toValue $ do
@@ -307,7 +307,6 @@
 	TargetProject proj -> liftM inProject $ findProject proj
 	TargetFile file -> liftM inFile $ refineSourceFile file
 	TargetModule mname -> return $ inModule mname
-<<<<<<< HEAD
 	TargetPackageDb pdb -> do
 		dbval <- getDb
 		let
@@ -327,14 +326,7 @@
 			pkgs = concat [dbval ^. databasePackageDbs . ix pdb | pdb <- packageDbs pdbs]
 			mlocs = S.fromList $ concat $ catMaybes [M.lookup pkg (view databasePackages dbval) | pkg <- pkgs]
 		return $ \m -> S.member (m ^. sourcedModule . moduleLocation) mlocs
-	TargetPackage pack -> liftM (inPackage . mkPackage) $ refinePackage pack
-=======
-	TargetDepsOf dep -> liftM inDeps $ findDep dep
-	TargetPackageDb pdb -> return $ inPackageDb pdb
-	TargetCabal -> return $ inPackageDbStack userDb
-	TargetSandbox sbox -> liftM inPackageDbStack $ findSandbox sbox >>= sandboxPackageDbStack
 	TargetPackage pkg -> liftM (inPackage . mkPackage) $ refinePackage pkg
->>>>>>> 1f6191ce
 	TargetSourced -> return byFile
 	TargetStandalone -> return standalone
 
