{-# LANGUAGE OverloadedStrings, FlexibleContexts, TypeOperators, TypeApplications #-}
{-# OPTIONS_GHC -Wno-orphans #-}

module HsDev.Client.Commands (
	runClient, runCommand
	) where

import Control.Applicative
import Control.Concurrent.MVar
import Control.Exception (displayException)
import Control.Lens hiding ((%=), (.=), anyOf, (<.>))
import Control.Monad
import Control.Monad.Except
import Control.Monad.Reader
import qualified Control.Monad.State as State
import Control.Monad.Catch (try, catch, bracket, SomeException(..))
import Data.Aeson hiding (Result, Error)
import qualified Data.Aeson as A
import qualified Data.Aeson.Types as AT
import qualified Data.ByteString.Lazy.Char8 as L
import Data.List
import Data.Maybe
<<<<<<< HEAD
import qualified Data.Map as M
import Data.String (fromString)
import Data.Text (pack, unpack)
import qualified Data.Text as T (isInfixOf, isPrefixOf, isSuffixOf)
=======
import qualified Data.Map.Strict as M
import qualified Data.Set as S
import Data.Text (Text, pack, unpack)
import qualified Data.Text as T (append, isInfixOf, isPrefixOf, isSuffixOf)
>>>>>>> 1501663f
import System.Directory
import System.FilePath
import qualified System.Log.Simple as Log
import qualified System.Log.Simple.Base as Log
<<<<<<< HEAD
import Text.Regex.PCRE ((=~))
=======
import Text.Read (readMaybe)
>>>>>>> 1501663f

import qualified System.Directory.Watcher as W
import System.Directory.Paths
import Text.Format
import HsDev.Error
import HsDev.Database.SQLite as SQLite
import HsDev.Server.Message as M
import HsDev.Server.Types
import HsDev.Sandbox hiding (findSandbox)
import qualified HsDev.Sandbox as S (findSandbox)
import HsDev.Symbols
import HsDev.Symbols.Util
import qualified HsDev.Symbols.Parsed as P
import qualified HsDev.Symbols.Name as Name
import qualified HsDev.Tools.AutoFix as AutoFix
import qualified HsDev.Tools.Cabal as Cabal
import HsDev.Tools.Ghc.Session
import HsDev.Tools.Ghc.Worker (clearTargets)
import qualified HsDev.Tools.Ghc.Compat as Compat
import qualified HsDev.Tools.Ghc.Check as Check
import qualified HsDev.Tools.Ghc.Types as Types
import qualified HsDev.Tools.Hayoo as Hayoo
import qualified HsDev.Tools.HLint as HLint
import qualified HsDev.Tools.Types as Tools
import HsDev.Util
import HsDev.Watcher

import qualified HsDev.Database.Update as Update

runClient :: (ToJSON a, ServerMonadBase m) => CommandOptions -> ClientM m a -> ServerM m Result
runClient copts = mapServerM toResult . runClientM where
	toResult :: (ToJSON a, ServerMonadBase m) => ReaderT CommandOptions m a -> m Result
	toResult act = liftM (either Error (Result . toJSON)) $ runReaderT (try act) copts
	mapServerM :: (m a -> n b) -> ServerM m a -> ServerM n b
	mapServerM f = ServerM . mapReaderT f . runServerM

toValue :: (ToJSON a, Monad m) => m a -> m Value
toValue = liftM toJSON

runCommand :: ServerMonadBase m => Command -> ClientM m Value
runCommand Ping = toValue $ return $ object ["message" .= ("pong" :: String)]
runCommand (Listen (Just l)) = case Log.level (pack l) of
	Nothing -> hsdevError $ OtherError $ "invalid log level: {}" ~~ l
	Just lev -> bracket (serverSetLogLevel lev) serverSetLogLevel $ \_ -> runCommand (Listen Nothing)
runCommand (Listen Nothing) = toValue $ do
<<<<<<< HEAD
	serverListen >>= mapM_ (\msg -> commandNotify (Notification $ object ["message" .= msg]))
=======
	serverListen >>= mapM_ (commandNotify . Notification . toJSON)
>>>>>>> 1501663f
runCommand (SetLogLevel l) = case Log.level (pack l) of
	Nothing -> hsdevError $ OtherError $ "invalid log level: {}" ~~ l
	Just lev -> toValue $ do
		lev' <- serverSetLogLevel lev
		Log.sendLog Log.Debug $ "log level changed from '{}' to '{}'" ~~ show lev' ~~ show lev
		Log.sendLog Log.Info $ "log level updated to: {}" ~~ show lev
<<<<<<< HEAD
runCommand (AddData cts) = toValue $ mapM_ updateData cts where
	updateData (AddedDatabase db) = toValue $ serverUpdateDB db
	updateData (AddedModule m) = toValue $ serverUpdateDB $ fromModule m
	updateData (AddedProject p) = toValue $ serverUpdateDB $ fromProject p
=======
>>>>>>> 1501663f
runCommand (Scan projs cabal sboxes fs paths' ghcs' docs' infer') = toValue $ do
	sboxes' <- getSandboxes sboxes
	updateProcess (Update.UpdateOptions [] ghcs' docs' infer') $ concat [
		[Update.scanCabal ghcs' | cabal],
		map (Update.scanSandbox ghcs') sboxes',
		map (\(FileSource f mcts) -> Update.scanFileContents ghcs' f mcts) fs,
		map (Update.scanProject ghcs') projs,
		map (Update.scanDirectory ghcs') paths']
runCommand (RefineDocs projs fs) = toValue $ do
	projects <- traverse findProject projs
	mods <- withSqlTransaction $ do
		projMods <- liftM concat $ forM projects $ \proj -> do
			ms <- loadModules "select id from modules where cabal == ? and json_extract(tags, '$.docs') is null"
				(Only $ proj ^. projectCabal)
			p <- SQLite.loadProject (proj ^. projectCabal)
			return $ set (each . moduleId . moduleLocation . moduleProject) (Just p) ms
		fileMods <- liftM concat $ forM fs $ \f ->
			loadModules "select id from modules where file == ? and json_extract(tags, '$.docs') is null"
				(Only f)
		return $ projMods ++ fileMods
	updateProcess (Update.UpdateOptions [] [] False False) [Update.scanDocs mods]
runCommand (InferTypes projs fs) = toValue $ do
	projects <- traverse findProject projs
	mods <- withSqlTransaction $ do
		projMods <- liftM concat $ forM projects $ \proj -> do
			ms <- loadModules "select id from modules where cabal == ? and json_extract(tags, '$.types') is null"
				(Only $ proj ^. projectCabal)
			p <- SQLite.loadProject (proj ^. projectCabal)
			return $ set (each . moduleId . moduleLocation . moduleProject) (Just p) ms
		fileMods <- liftM concat $ forM fs $ \f ->
			loadModules "select id from modules where file == ? and json_extract(tags, '$.types') is null"
				(Only f)
		return $ projMods ++ fileMods
	updateProcess (Update.UpdateOptions [] [] False False) [Update.inferModTypes mods]
runCommand (Remove projs cabal sboxes files) = toValue $ do
	w <- askSession sessionWatcher
	projects <- traverse findProject projs
	sboxes' <- getSandboxes sboxes
	forM_ projects $ \proj -> do
		withSqlTransaction $ do
			ms <- liftM (map fromOnly) $ query "select id from modules where cabal == ?;" (Only $ proj ^. projectCabal)
			SQLite.removeProject proj
			mapM_ SQLite.removeModule ms
		liftIO $ unwatchProject w proj

	allPdbs <- liftM (map fromOnly) $ query_ @(Only PackageDb) "select package_db from package_dbs;"
	dbPDbs <- inSessionGhc $ mapM restorePackageDbStack allPdbs
	flip State.evalStateT dbPDbs $ do
		when cabal $ removePackageDbStack userDb
		forM_ sboxes' $ \sbox -> do
			pdbs <- lift $ inSessionGhc $ sandboxPackageDbStack sbox
			removePackageDbStack pdbs

	forM_ files $ \file -> do
		withSqlTransaction $ do
			ms <- query @_ @(ModuleId :. Only Int) (toQuery $ qModuleId `mappend` select_ ["mu.id"] [] ["mu.file == ?"]) (Only file)
			forM_ ms $ \(m :. Only i) -> do
				SQLite.removeModule i
				liftIO . unwatchModule w $ (m ^. moduleLocation)
	where
		-- We can safely remove package-db from db iff doesn't used by some of other package-dbs
		-- For example, we can't remove global-db if there are any other package-dbs, because all of them uses global-db
		-- We also can't remove stack snapshot package-db if there are some local package-db not yet removed
		canRemove pdbs = do
			from' <- State.get
			return $ null $ filter (pdbs `isSubStack`) $ delete pdbs from'
		-- Remove top of package-db stack if possible
		removePackageDb' pdbs = do
			w <- lift $ askSession sessionWatcher
			can <- canRemove pdbs
			when can $ do
				State.modify (delete pdbs)
				withSqlTransaction $ do
					ms <- liftM (map fromOnly) $ query_
						"select m.id from modules as m, package_dbs as ps where m.package_name == ps.package_name and m.package_version == ps.package_version;"
					removePackageDb (topPackageDb pdbs)
					mapM_ SQLite.removeModule ms
				liftIO $ unwatchPackageDb w $ topPackageDb pdbs
		-- Remove package-db stack when possible
		removePackageDbStack = mapM_ removePackageDb' . packageDbStacks
runCommand RemoveAll = toValue $ do
	withSqlTransaction SQLite.purge
	w <- askSession sessionWatcher
	wdirs <- liftIO $ readMVar (W.watcherDirs w)
	liftIO $ forM_ (M.toList wdirs) $ \(dir, (isTree, _)) -> (if isTree then W.unwatchTree else W.unwatchDir) w dir
runCommand InfoPackages = toValue $
	query_ @ModulePackage "select package_name, package_version from package_dbs;"
runCommand InfoProjects = toValue $ do
	ps <- query_ @(Only Int :. Project) "select p.id, p.name, p.cabal, p.version from projects as p;"
	forM ps $ \(Only pid :. proj) -> do
		libs <- query @_ @Library "select l.modules, b.depends, b.language, b.extensions, b.ghc_options, b.source_dirs, b.other_modules from libraries as l, build_infos as b where (l.project_id == ?) and (l.build_info_id == b.id);"
			(Only pid)
		exes <- query @_ @Executable "select e.name, e.path, b.depends, b.language, b.extensions, b.ghc_options, b.source_dirs, b.other_modules from executables as e, build_infos as b where (e.project_id == ?) and (e.build_info_id == b.id);"
			(Only pid)
		tsts <- query @_ @Test "select t.name, t.enabled, t.main, b.depends, b.language, b.extensions, b.ghc_options, b.source_dirs, b.other_modules from tests as t, build_infos as b where (t.project_id == ?) and (t.build_info_id == b.id);"
			(Only pid)
		return $
			set (projectDescription . _Just . projectLibrary) (listToMaybe libs) .
			set (projectDescription . _Just . projectExecutables) exes .
			set (projectDescription . _Just . projectTests) tsts $
			proj
runCommand InfoSandboxes = toValue $ do
	rs <- query_ @(Only PackageDb) "select distinct package_db from package_dbs;"
	return [pdb | Only pdb <- rs]
runCommand (InfoSymbol sq fs True _) = toValue $ do
	rs <- query @_ @SymbolId (toQuery $ qSymbolId `mappend` where_ ["s.name like ?"])
		(Only $ likePattern sq)
	return rs
runCommand (InfoSymbol sq fs False _) = toValue $ do
	rs <- query @_ @Symbol (toQuery $ qSymbol `mappend` where_ ["s.name like ?"])
		(Only $ likePattern sq)
	return rs
runCommand (InfoModule sq fs h i) = toValue $ do
	rs <- query @_ @(Only Int :. ModuleId) (toQuery $ select_ ["mu.id"] [] [] `mappend` qModuleId `mappend` where_ ["mu.name like ?"])
		(Only $ likePattern sq)
	if h
		then return (toJSON $ map (\(_ :. m) -> m) rs)
		else liftM toJSON $ forM rs $ \(Only mid :. mheader) -> do
			[(docs, fixities)] <- query @_ @(Maybe Text, Maybe Value) "select m.docs, m.fixities from modules as m where (m.id == ?);"
				(Only mid)
			let
				fixities' = fromMaybe [] (fixities >>= fromJSON')
			exports' <- query @_ @Symbol (toQuery $ qSymbol `mappend` select_ []
				["exports as e"]
				["e.module_id == ?", "e.symbol_id == s.id"])
				(Only mid)
			return $ Module mheader docs exports' fixities' mempty Nothing
runCommand (InfoProject (Left projName)) = toValue $ findProject projName
runCommand (InfoProject (Right projPath)) = toValue $ liftIO $ searchProject (view path projPath)
runCommand (InfoSandbox sandbox') = toValue $ liftIO $ searchSandbox sandbox'
runCommand (Lookup nm fpath) = toValue $ do
	rs <- query @_ @Symbol (toQuery $ qSymbol `mappend` select_ []
		["projects as p", "projects_deps as pdeps", "modules as srcm"]
		[
			"p.id == pdeps.project_id",
			"m.cabal == p.cabal or m.package_name == pdeps.package_name",
			"p.cabal == srcm.cabal",
			"srcm.file == ?",
			"s.name == ?"])
		(fpath ^. path, nm)
	return rs
runCommand (Whois nm fpath) = toValue $ do
	let
		q = nameModule $ toName nm
		ident = nameIdent $ toName nm
	rs <- query @_ @Symbol (toQuery $ qSymbol `mappend` select_ []
		["modules as srcm", "scopes as sc"]
		[
			"srcm.id == sc.module_id",
			"s.id == sc.symbol_id",
			"srcm.file == ?",
			"sc.qualifier is ?",
			"sc.name == ?"])
		(fpath ^. path, q, ident)
	return rs
runCommand (Whoat l c fpath) = toValue $ do
	rs <- query @_ @Symbol (toQuery $ qSymbol `mappend` select_ []
		["names as n", "modules as srcm", "projects_modules_scope as msc"]
		[
			"srcm.id == n.module_id",
			"m.name == n.resolved_module",
			"s.name == n.resolved_name",
			"msc.cabal is srcm.cabal",
			"m.id == msc.module_id",
			"srcm.file == ?",
			"(?, ?) between (n.line, n.column) and (n.line_to, n.column_to)"])
		(fpath ^. path, l, c)
	return rs
runCommand (ResolveScopeModules sq fpath) = toValue $ do
	pids <- query @_ @(Only Int) "select m.cabal from modules as m where (m.file == ?);"
		(Only $ fpath ^. path)
	case pids of
		[] -> query @_ @ModuleId (toQuery $ qModuleId `mappend` select_ []
			["latest_packages as ps"]
			[
				"mu.package_name == ps.package_name",
				"mu.package_version == ps.package_version",
				"ps.package_db in ('user-db', 'global-db')",
				"mu.name like ?"])
			(Only $ likePattern sq)
		[Only proj] -> query @_ @ModuleId (toQuery $ qModuleId `mappend` select_ []
			["projects_modules_scope as msc"]
			[
				"msc.module_id == mu.id",
				"msc.cabal is ?",
				"mu.name like ?"])
			(proj, likePattern sq)
		_ -> fail "Impossible happened: several projects for one module"
runCommand (ResolveScope sq fpath) = toValue $ do
	rs <- query @_ @SymbolId (toQuery $ qSymbolId `mappend` select_ []
		["scopes as sc", "modules as srcm"]
		[
			"srcm.id == sc.module_id",
			"sc.symbol_id == s.id",
			"srcm.file == ?",
			"s.name like ?"])
		(fpath ^. path, likePattern sq)
	return rs
runCommand (FindUsages nm) = toValue $ do
	let
		q = nameModule $ toName nm
		ident = nameIdent $ toName nm
	rs <- query @_ @SymbolUsage (toQuery $ qSymbol `mappend` qModuleId `mappend` select_
		["n.line", "n.column"]
		["names as n"]
		[
			"m.name == n.resolved_module",
			"s.name == n.resolved_name",
			"mu.id == n.module_id",
			"n.resolved_module == ? or ? is null",
			"n.resolved_name == ?"])
		(q, q, ident)
	return rs
runCommand (Complete input True fpath) = toValue $ do
	rs <- query @_ @Symbol (toQuery $ qSymbol `mappend` select_ []
		[
			"projects_modules_scope as msc",
			"modules as srcm"]
		[
			"msc.cabal is srcm.cabal",
			"msc.module_id == m.id",
			"msrc.file == ?",
			"s.name like ?"])
		(fpath ^. path, input `T.append` "%", fpath ^. path, input `T.append` "%")
	return rs
runCommand (Complete input False fpath) = toValue $ do
	rs <- query @_ @Symbol (toQuery $ qSymbol `mappend` select_ []
		["completions as c", "modules as srcm"]
		[
			"c.module_id == srcm.id",
			"c.symbol_id == s.id",
			"srcm.file == ?",
			"c.completion like ?"])
		(fpath ^. path, input `T.append` "%")
	return rs
runCommand (Hayoo hq p ps) = toValue $ liftM concat $ forM [p .. p + pred ps] $ \i -> liftM
	(mapMaybe Hayoo.hayooAsSymbol . Hayoo.resultResult) $
	liftIO $ hsdevLift $ Hayoo.hayoo hq (Just i)
runCommand (CabalList packages') = toValue $ liftIO $ hsdevLift $ Cabal.cabalList $ map unpack packages'
runCommand (UnresolvedSymbols fs) = toValue $ liftM concat $ forM fs $ \f -> do
	rs <- query @_ @(Maybe String, String, Int, Int) "select n.qualifier, n.name, n.line, n.column from modules as m, names as n where (m.id == n.module_id) and (m.file == ?) and (n.resolve_error is not null);"
		(Only $ f ^. path)
	return $ map (\(m, nm, line, column) -> object [
		"qualifier" .= m,
		"name" .= nm,
		"line" .= line,
		"column" .= column]) rs
runCommand (Lint fs) = toValue $ do
	liftIO $ hsdevLift $ liftM concat $ mapM (\(FileSource f c) -> HLint.hlint (view path f) c) fs
runCommand (Check fs ghcs' clear) = toValue $ Log.scope "check" $ do
	-- ensureUpToDate (Update.UpdateOptions [] ghcs' False False) fs
	let
		checkSome file fn = Log.scope "checkSome" $ do
			Log.sendLog Log.Trace $ "setting file source session for {}" ~~ file
			m <- setFileSourceSession ghcs' file
			Log.sendLog Log.Trace $ "file source session set"
			inSessionGhc $ do
				when clear $ clearTargets
				fn m
	liftM concat $ mapM (\(FileSource f c) -> checkSome f (\m -> Check.check [] m c)) fs
runCommand (CheckLint fs ghcs' clear) = toValue $ do
	-- ensureUpToDate (Update.UpdateOptions [] ghcs' False False) fs
	let
		checkSome file fn = Log.scope "checkSome" $ do
			m <- setFileSourceSession ghcs' file
			inSessionGhc $ do
				when clear $ clearTargets
				fn m
	checkMsgs <- liftM concat $ mapM (\(FileSource f c) -> checkSome f (\m -> Check.check [] m c)) fs
	lintMsgs <- liftIO $ hsdevLift $ liftM concat $ mapM (\(FileSource f c) -> HLint.hlint (view path f) c) fs
	return $ checkMsgs ++ lintMsgs
runCommand (Types fs ghcs' clear) = toValue $ do
	-- ensureUpToDate (Update.UpdateOptions [] ghcs' False False) fs
	liftM concat $ forM fs $ \(FileSource file msrc) -> do
		m <- setFileSourceSession ghcs' file
		inSessionGhc $ do
			when clear $ clearTargets
			Types.fileTypes [] m msrc
runCommand (AutoFix ns) = toValue $ return $ AutoFix.corrections ns
runCommand (Refactor ns rest isPure) = toValue $ do
	files <- liftM (ordNub . sort) $ mapM findPath $ mapMaybe (preview $ Tools.noteSource . moduleFile) ns
	let
<<<<<<< HEAD
		doFix :: FilePath -> Maybe String -> ([Tools.Note AutoFix.Correction], Maybe String)
		doFix file mcts = AutoFix.autoFix fCorrs (fUpCorrs, mcts) where
			findCorrs :: FilePath -> [Tools.Note AutoFix.Correction] -> [Tools.Note AutoFix.Correction]
			findCorrs f = filter ((== Just f) . preview (Tools.noteSource . moduleFile))
			fCorrs = findCorrs file ns
			fUpCorrs = findCorrs file rest
		runFix file
			| isPure = return $ fst $ doFix file Nothing
			| otherwise = do
				(corrs', Just cts') <- liftM (doFix file) $ liftIO $ Just <$> readFileUtf8 file
				liftIO $ writeFileUtf8 file cts'
				return corrs'
=======
		runFix file = do
			when (not isPure) $ do
				liftIO $ readFileUtf8 (view path file) >>= writeFileUtf8 (view path file) . AutoFix.refact fixRefacts'
			return newCorrs'
			where
				findCorrs :: Path -> [Tools.Note AutoFix.Refact] -> [Tools.Note AutoFix.Refact]
				findCorrs f = filter ((== Just f) . preview (Tools.noteSource . moduleFile))
				fixCorrs' = findCorrs file ns
				upCorrs' = findCorrs file rest
				fixRefacts' = fixCorrs' ^.. each . Tools.note
				newCorrs' = AutoFix.update fixRefacts' upCorrs'
>>>>>>> 1501663f
	liftM concat $ mapM runFix files
runCommand (Rename nm newName fpath) = toValue $ do
	m <- refineSourceModule fpath
	let
		mname = m ^. moduleId . moduleName
		makeNote mloc r = Tools.Note {
			Tools._noteSource = mloc,
			Tools._noteRegion = r,
			Tools._noteLevel = Nothing,
			Tools._note = AutoFix.Refact "rename" (AutoFix.replace (AutoFix.fromRegion r) newName) }

	defRenames <- do
		-- FIXME: Doesn't take scope into account. If you have modules with same names in different project, it will rename symbols from both
		defRegions <- query @_ @Region "select n.line, n.column, n.line_to, n.column_to from names as n, modules as m where m.id == n.module_id and m.name == ? and n.name == ? and def_line is not null;" (
			mname,
			nm)
		return $ map (makeNote (m ^. moduleId . moduleLocation)) defRegions

	usageRenames <- do
		-- FIXME: Same as above: doesn't take scope into account
		usageRegions <- query @_ @(Only Path :. Region) "select m.file, n.line, n.column, n.line_to, n.column_to from names as n, modules as m where n.module_id == m.id and m.file is not null and n.resolved_module == ? and n.resolved_name == ?;" (
			mname,
			nm)
		return $ map (\(Only p :. r) -> makeNote (FileModule p Nothing) r) usageRegions

	return $ defRenames ++ usageRenames
runCommand (GhcEval exprs mfile) = toValue $ do
	-- ensureUpToDate (Update.UpdateOptions [] [] False False) (maybeToList mfile)
	ghcw <- askSession sessionGhc
	case mfile of
		Nothing -> inSessionGhc ghciSession
		Just (FileSource f mcts) -> do
			m <- setFileSourceSession [] f
			inSessionGhc $ interpretModule m mcts
	async' <- liftIO $ pushTask ghcw $ do
		mapM (try . evaluate) exprs
	res <- waitAsync async'
	return $ map toValue' res
	where
		waitAsync :: CommandMonad m => Async a -> m a
		waitAsync a = liftIO (waitCatch a) >>= either (hsdevError . GhcError . displayException) return
		toValue' :: ToJSON a => Either SomeException a -> Value
		toValue' (Left (SomeException e)) = object ["fail" .= show e]
		toValue' (Right s) = toJSON s
runCommand Langs = toValue $ return $ Compat.languages
runCommand Flags = toValue $ return ["-f" ++ prefix ++ f |
	f <- Compat.flags,
	prefix <- ["", "no-"]]
runCommand (Link hold) = toValue $ commandLink >> when hold commandHold
runCommand Exit = toValue serverExit

-- TODO: Implement `targetFilter` for sql

-- targetFilter :: (CommandMonad m, Sourced a) => TargetFilter -> m (a -> Bool)
-- targetFilter f = liftM (. view sourcedModule) $ case f of
-- 	TargetProject proj -> liftM inProject $ findProject proj
-- 	TargetFile file -> liftM inFile $ refineSourceFile file
-- 	TargetModule mname -> return $ inModule mname
-- 	TargetPackageDb pdb -> do
-- 		dbval <- serverDatabase
-- 		let
-- 			pkgs = dbval ^. databasePackageDbs . ix pdb
-- 			mlocs = S.fromList $ concat $ catMaybes [M.lookup pkg (view databasePackages dbval) | pkg <- pkgs]
-- 		return $ \m -> S.member (m ^. sourcedModule . moduleLocation) mlocs
-- 	TargetCabal -> do
-- 		dbval <- serverDatabase
-- 		let
-- 			pkgs = concat $ catMaybes [dbval ^? databasePackageDbs . ix pdb | pdb <- packageDbs userDb]
-- 			mlocs = S.fromList $ concat $ catMaybes [M.lookup pkg (view databasePackages dbval) | pkg <- pkgs]
-- 		return $ \m -> S.member (m ^. sourcedModule . moduleLocation) mlocs
-- 	TargetSandbox sbox -> do
-- 		dbval <- serverDatabase
-- 		pdbs <- findSandbox sbox >>= inSessionGhc . sandboxPackageDbStack
-- 		let
-- 			pkgs = concat [dbval ^. databasePackageDbs . ix pdb | pdb <- packageDbs pdbs]
-- 			mlocs = S.fromList $ concat $ catMaybes [M.lookup pkg (view databasePackages dbval) | pkg <- pkgs]
-- 		return $ \m -> S.member (m ^. sourcedModule . moduleLocation) mlocs
-- 	TargetPackage pkg -> liftM (inPackage . mkPackage) $ refinePackage pkg
-- 	TargetSourced -> return byFile
-- 	TargetStandalone -> return standalone

likePattern :: SearchQuery -> Text
likePattern (SearchQuery input stype) = case stype of
	SearchExact -> input
	SearchPrefix -> input `T.append` "%"
	SearchInfix -> "%" `T.append` input `T.append` "%"
	SearchSuffix -> "%" `T.append` input

<<<<<<< HEAD
targetFilter :: CommandMonad m => TargetFilter -> m (ModuleId -> Bool)
targetFilter f = case f of
	TargetProject proj -> liftM inProject $ findProject proj
	TargetFile file -> liftM inFile $ refineSourceFile file
	TargetModule mname -> return $ inModule mname
	TargetDepsOf dep -> liftM inDeps $ findDep dep
	TargetPackageDb pdb -> return $ inPackageDb pdb
	TargetCabal -> return $ inPackageDbStack userDb
	TargetSandbox sbox -> liftM inPackageDbStack $ findSandbox sbox >>= sandboxPackageDbStack
	TargetPackage pkg -> liftM inPackage $ refinePackage pkg
	TargetSourced -> return byFile
	TargetStandalone -> return standalone
=======
instance ToJSON Log.Message where
	toJSON m = object [
		"time" .= Log.messageTime m,
		"level" .= show (Log.messageLevel m),
		"component" .= show (Log.messageComponent m),
		"scope" .= show (Log.messageScope m),
		"text" .= Log.messageText m]

instance FromJSON Log.Message where
	parseJSON = withObject "log-message" $ \v -> Log.Message <$>
		(v .:: "time") <*>
		((v .:: "level") >>= maybe (fail "invalid level") return . readMaybe) <*>
		(read <$> (v .:: "component")) <*>
		(read <$> (v .:: "scope")) <*>
		(v .:: "text")
>>>>>>> 1501663f

-- Helper functions

-- | Canonicalize paths
findPath :: (CommandMonad m, Paths a) => a -> m a
findPath = paths findPath' where
	findPath' :: CommandMonad m => FilePath -> m FilePath
	findPath' f = do
		r <- commandRoot
		liftIO $ canonicalizePath (normalise $ if isRelative f then r </> f else f)

-- | Find sandbox by path
findSandbox :: CommandMonad m => Path -> m Sandbox
findSandbox fpath = do
	fpath' <- findPath fpath
	sbox <- liftIO $ S.findSandbox fpath'
	maybe (hsdevError $ FileNotFound fpath') return sbox

-- | Get source file
refineSourceFile :: CommandMonad m => Path -> m Path
refineSourceFile fpath = do
	fpath' <- findPath fpath
	fs <- liftM (map fromOnly) $ query "select file from modules where file == ?;" (Only fpath')
	case fs of
		[] -> hsdevError (NotInspected $ FileModule fpath' Nothing)
		(f:_) -> do
			when (length fs > 1) $ Log.sendLog Log.Warning $ "multiple modules with same file = {}" ~~ fpath'
			return f

-- | Get module by source
refineSourceModule :: CommandMonad m => Path -> m Module
refineSourceModule fpath = do
	fpath' <- findPath fpath
	ids <- query "select id, cabal from modules where file == ?;" (Only fpath')
	case ids of
		[] -> hsdevError (NotInspected $ FileModule fpath' Nothing)
		((i, mcabal):_) -> do
			when (length ids > 1) $ Log.sendLog Log.Warning $ "multiple modules with same file = {}" ~~ fpath'
			m <- SQLite.loadModule i
			case mcabal of
				Nothing -> return m
				Just cabal' -> do
					proj' <- SQLite.loadProject cabal'
					return $ set (moduleId . moduleLocation . moduleProject) (Just proj') m

-- | Set session by source
setFileSourceSession :: CommandMonad m => [String] -> Path -> m Module
setFileSourceSession opts fpath = do
	m <- refineSourceModule fpath
	inSessionGhc $ targetSession opts m
	return m

-- | Ensure package exists
<<<<<<< HEAD
refinePackage :: CommandMonad m => String -> m String
refinePackage pkg = do
	db' <- getDb
	if pkg `elem` (allPackages db' ^.. each . packageName)
		then return pkg
		else hsdevError (PackageNotFound pkg)
=======
refinePackage :: CommandMonad m => Text -> m Text
refinePackage pkg = do
	[(Only exists)] <- query "select count(*) > 0 from package_dbs where package_name == ?;" (Only pkg)
	when (not exists) $ hsdevError (PackageNotFound pkg)
	return pkg
>>>>>>> 1501663f

-- | Get list of enumerated sandboxes
getSandboxes :: CommandMonad m => [Path] -> m [Sandbox]
getSandboxes = traverse (findPath >=> findSandbox)

-- | Find project by name or path
findProject :: CommandMonad m => Text -> m Project
findProject proj = do
	proj' <- liftM addCabal $ findPath proj
	ps <- liftM (map fromOnly) $ query "select cabal from projects where (cabal == ?) or (name == ?);" (view path proj', proj)
	case ps of
		[] -> hsdevError $ ProjectNotFound proj
		_ -> SQLite.loadProject (head ps)
	where
		addCabal p
			| takeExtension (view path p) == ".cabal" = p
			| otherwise = over path (\p' -> p' </> (takeBaseName p' <.> "cabal")) p

-- | Run DB update action
updateProcess :: ServerMonadBase m => Update.UpdateOptions -> [Update.UpdateM m ()] -> ClientM m ()
updateProcess uopts acts = mapM_ (Update.runUpdate uopts . runAct) acts where
	runAct act = catch act onError
	onError e = Log.sendLog Log.Error $ "{}" ~~ (e :: HsDevError)

-- | Ensure file is up to date
-- ensureUpToDate :: ServerMonadBase m => Update.UpdateOptions -> [FileSource] -> ClientM m ()
-- ensureUpToDate uopts fs = updateProcess uopts [Update.scanFileContents (view Update.updateGhcOpts uopts) f mcts | FileSource f mcts <- fs]

-- | Check matching search query
matchQuery :: Sourced a => SearchQuery -> a -> Bool
matchQuery (SearchQuery sq st) s = case st of
	SearchExact -> sq == sn
	SearchPrefix -> sq `T.isPrefixOf` sn
	SearchInfix -> sq `T.isInfixOf` sn
	SearchSuffix -> sq `T.isSuffixOf` sn
	where
		sn = view sourcedName s<|MERGE_RESOLUTION|>--- conflicted
+++ resolved
@@ -20,26 +20,15 @@
 import qualified Data.ByteString.Lazy.Char8 as L
 import Data.List
 import Data.Maybe
-<<<<<<< HEAD
-import qualified Data.Map as M
-import Data.String (fromString)
-import Data.Text (pack, unpack)
-import qualified Data.Text as T (isInfixOf, isPrefixOf, isSuffixOf)
-=======
 import qualified Data.Map.Strict as M
 import qualified Data.Set as S
 import Data.Text (Text, pack, unpack)
 import qualified Data.Text as T (append, isInfixOf, isPrefixOf, isSuffixOf)
->>>>>>> 1501663f
 import System.Directory
 import System.FilePath
 import qualified System.Log.Simple as Log
 import qualified System.Log.Simple.Base as Log
-<<<<<<< HEAD
-import Text.Regex.PCRE ((=~))
-=======
 import Text.Read (readMaybe)
->>>>>>> 1501663f
 
 import qualified System.Directory.Watcher as W
 import System.Directory.Paths
@@ -85,24 +74,13 @@
 	Nothing -> hsdevError $ OtherError $ "invalid log level: {}" ~~ l
 	Just lev -> bracket (serverSetLogLevel lev) serverSetLogLevel $ \_ -> runCommand (Listen Nothing)
 runCommand (Listen Nothing) = toValue $ do
-<<<<<<< HEAD
-	serverListen >>= mapM_ (\msg -> commandNotify (Notification $ object ["message" .= msg]))
-=======
 	serverListen >>= mapM_ (commandNotify . Notification . toJSON)
->>>>>>> 1501663f
 runCommand (SetLogLevel l) = case Log.level (pack l) of
 	Nothing -> hsdevError $ OtherError $ "invalid log level: {}" ~~ l
 	Just lev -> toValue $ do
 		lev' <- serverSetLogLevel lev
 		Log.sendLog Log.Debug $ "log level changed from '{}' to '{}'" ~~ show lev' ~~ show lev
 		Log.sendLog Log.Info $ "log level updated to: {}" ~~ show lev
-<<<<<<< HEAD
-runCommand (AddData cts) = toValue $ mapM_ updateData cts where
-	updateData (AddedDatabase db) = toValue $ serverUpdateDB db
-	updateData (AddedModule m) = toValue $ serverUpdateDB $ fromModule m
-	updateData (AddedProject p) = toValue $ serverUpdateDB $ fromProject p
-=======
->>>>>>> 1501663f
 runCommand (Scan projs cabal sboxes fs paths' ghcs' docs' infer') = toValue $ do
 	sboxes' <- getSandboxes sboxes
 	updateProcess (Update.UpdateOptions [] ghcs' docs' infer') $ concat [
@@ -385,20 +363,6 @@
 runCommand (Refactor ns rest isPure) = toValue $ do
 	files <- liftM (ordNub . sort) $ mapM findPath $ mapMaybe (preview $ Tools.noteSource . moduleFile) ns
 	let
-<<<<<<< HEAD
-		doFix :: FilePath -> Maybe String -> ([Tools.Note AutoFix.Correction], Maybe String)
-		doFix file mcts = AutoFix.autoFix fCorrs (fUpCorrs, mcts) where
-			findCorrs :: FilePath -> [Tools.Note AutoFix.Correction] -> [Tools.Note AutoFix.Correction]
-			findCorrs f = filter ((== Just f) . preview (Tools.noteSource . moduleFile))
-			fCorrs = findCorrs file ns
-			fUpCorrs = findCorrs file rest
-		runFix file
-			| isPure = return $ fst $ doFix file Nothing
-			| otherwise = do
-				(corrs', Just cts') <- liftM (doFix file) $ liftIO $ Just <$> readFileUtf8 file
-				liftIO $ writeFileUtf8 file cts'
-				return corrs'
-=======
 		runFix file = do
 			when (not isPure) $ do
 				liftIO $ readFileUtf8 (view path file) >>= writeFileUtf8 (view path file) . AutoFix.refact fixRefacts'
@@ -410,7 +374,6 @@
 				upCorrs' = findCorrs file rest
 				fixRefacts' = fixCorrs' ^.. each . Tools.note
 				newCorrs' = AutoFix.update fixRefacts' upCorrs'
->>>>>>> 1501663f
 	liftM concat $ mapM runFix files
 runCommand (Rename nm newName fpath) = toValue $ do
 	m <- refineSourceModule fpath
@@ -499,20 +462,6 @@
 	SearchInfix -> "%" `T.append` input `T.append` "%"
 	SearchSuffix -> "%" `T.append` input
 
-<<<<<<< HEAD
-targetFilter :: CommandMonad m => TargetFilter -> m (ModuleId -> Bool)
-targetFilter f = case f of
-	TargetProject proj -> liftM inProject $ findProject proj
-	TargetFile file -> liftM inFile $ refineSourceFile file
-	TargetModule mname -> return $ inModule mname
-	TargetDepsOf dep -> liftM inDeps $ findDep dep
-	TargetPackageDb pdb -> return $ inPackageDb pdb
-	TargetCabal -> return $ inPackageDbStack userDb
-	TargetSandbox sbox -> liftM inPackageDbStack $ findSandbox sbox >>= sandboxPackageDbStack
-	TargetPackage pkg -> liftM inPackage $ refinePackage pkg
-	TargetSourced -> return byFile
-	TargetStandalone -> return standalone
-=======
 instance ToJSON Log.Message where
 	toJSON m = object [
 		"time" .= Log.messageTime m,
@@ -528,7 +477,6 @@
 		(read <$> (v .:: "component")) <*>
 		(read <$> (v .:: "scope")) <*>
 		(v .:: "text")
->>>>>>> 1501663f
 
 -- Helper functions
 
@@ -582,20 +530,11 @@
 	return m
 
 -- | Ensure package exists
-<<<<<<< HEAD
-refinePackage :: CommandMonad m => String -> m String
-refinePackage pkg = do
-	db' <- getDb
-	if pkg `elem` (allPackages db' ^.. each . packageName)
-		then return pkg
-		else hsdevError (PackageNotFound pkg)
-=======
 refinePackage :: CommandMonad m => Text -> m Text
 refinePackage pkg = do
 	[(Only exists)] <- query "select count(*) > 0 from package_dbs where package_name == ?;" (Only pkg)
 	when (not exists) $ hsdevError (PackageNotFound pkg)
 	return pkg
->>>>>>> 1501663f
 
 -- | Get list of enumerated sandboxes
 getSandboxes :: CommandMonad m => [Path] -> m [Sandbox]
