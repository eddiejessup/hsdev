{-# LANGUAGE OverloadedStrings, FlexibleContexts, TypeOperators, TypeApplications #-}
{-# OPTIONS_GHC -Wno-orphans #-}

module HsDev.Client.Commands (
	runClient, runCommand
	) where

import Control.Arrow (second)
import Control.Concurrent.MVar
import Control.Exception (displayException)
import Control.Lens hiding ((.=), (<.>))
import Control.Monad
import Control.Monad.Morph
import Control.Monad.Except
import Control.Monad.Reader
import qualified Control.Monad.State as State
import Control.Monad.Catch (try, catch, bracket, SomeException(..))
import Data.Aeson hiding (Result, Error)
import Data.List
import Data.Maybe
import qualified Data.Map.Strict as M
import Data.Text (Text, pack, unpack)
import qualified Data.Text as T (append, null)
import System.Directory
import System.FilePath
import qualified System.Log.Simple as Log
import qualified System.Log.Simple.Base as Log
import Text.Read (readMaybe)

import qualified System.Directory.Watcher as W
import System.Directory.Paths
import Text.Format
import HsDev.Error
import HsDev.Database.SQLite as SQLite
import HsDev.Inspect (preload, asModule)
import HsDev.Scan (upToDate, getFileContents)
import HsDev.Server.Message as M
import HsDev.Server.Types
import HsDev.Sandbox hiding (findSandbox)
import qualified HsDev.Sandbox as S (findSandbox)
import HsDev.Symbols
import qualified HsDev.Tools.AutoFix as AutoFix
import qualified HsDev.Tools.Cabal as Cabal
import HsDev.Tools.Ghc.Session
import HsDev.Tools.Ghc.Worker (clearTargets)
import qualified HsDev.Tools.Ghc.Compat as Compat
import qualified HsDev.Tools.Ghc.Check as Check
import qualified HsDev.Tools.Ghc.Types as Types
import qualified HsDev.Tools.Hayoo as Hayoo
import qualified HsDev.Tools.HDocs as HDocs
import qualified HsDev.Tools.HLint as HLint
import qualified HsDev.Tools.Types as Tools
import HsDev.Util
import HsDev.Watcher

import qualified HsDev.Database.Update as Update

runClient :: (ToJSON a, ServerMonadBase m) => CommandOptions -> ClientM m a -> ServerM m Result
runClient copts = mapServerM toResult . runClientM where
	toResult :: (ToJSON a, ServerMonadBase m) => ReaderT CommandOptions m a -> m Result
<<<<<<< HEAD
	toResult act = fmap (either Error (Result . toJSON)) (runReaderT (try act) copts)
=======
	toResult act = liftM errorToResult $ runReaderT (try (try act)) copts
>>>>>>> aabbd078
	mapServerM :: (m a -> n b) -> ServerM m a -> ServerM n b
	mapServerM f = ServerM . mapReaderT f . runServerM
	errorToResult :: ToJSON a => Either SomeException (Either HsDevError a) -> Result
	errorToResult = either (Error . UnhandledError . displayException) (either Error (Result . toJSON))

toValue :: (ToJSON a, Monad m) => m a -> m Value
toValue = fmap toJSON

runCommand :: ServerMonadBase m => Command -> ClientM m Value
runCommand Ping = toValue $ return $ object ["message" .= ("pong" :: String)]
runCommand (Listen (Just l)) = case Log.level (pack l) of
	Nothing -> hsdevError $ OtherError $ "invalid log level: {}" ~~ l
	Just lev -> bracket (serverSetLogLevel lev) serverSetLogLevel $ \_ -> runCommand (Listen Nothing)
<<<<<<< HEAD
runCommand (Listen Nothing) = toValue $
	serverListen >>= mapM_ (\msg -> commandNotify (Notification $ object ["message" .= msg]))
=======
runCommand (Listen Nothing) = toValue $ do
	serverListen >>= mapM_ (commandNotify . Notification . toJSON)
>>>>>>> aabbd078
runCommand (SetLogLevel l) = case Log.level (pack l) of
	Nothing -> hsdevError $ OtherError $ "invalid log level: {}" ~~ l
	Just lev -> toValue $ do
		lev' <- serverSetLogLevel lev
		Log.sendLog Log.Debug $ "log level changed from '{}' to '{}'" ~~ show lev' ~~ show lev
		Log.sendLog Log.Info $ "log level updated to: {}" ~~ show lev
runCommand (Scan projs cabal sboxes fs paths' ghcs' docs' infer') = toValue $ do
	sboxes' <- getSandboxes sboxes
	updateProcess (Update.UpdateOptions [] ghcs' docs' infer') $ concat [
		[Update.scanCabal ghcs' | cabal],
		map (Update.scanSandbox ghcs') sboxes',
		[Update.scanFiles (zip fs (repeat ghcs'))],
		map (Update.scanProject ghcs') projs,
		map (Update.scanDirectory ghcs') paths']
runCommand (SetFileContents f mcts) = toValue $ serverSetFileContents f mcts
runCommand (RefineDocs projs fs)
	| HDocs.hdocsSupported = toValue $ do
		projects <- traverse findProject projs
		mods <- do
			projMods <- liftM concat $ forM projects $ \proj -> do
				ms <- loadModules "select id from modules where cabal == ? and json_extract(tags, '$.docs') is null"
					(Only $ proj ^. projectCabal)
				p <- SQLite.loadProject (proj ^. projectCabal)
				return $ set (each . moduleId . moduleLocation . moduleProject) (Just p) ms
			fileMods <- liftM concat $ forM fs $ \f ->
				loadModules "select id from modules where file == ? and json_extract(tags, '$.docs') is null"
					(Only f)
			return $ projMods ++ fileMods
		updateProcess def [Update.scanDocs mods]
	| otherwise = hsdevError $ OtherError "docs not supported"
runCommand (InferTypes projs fs) = toValue $ do
	projects <- traverse findProject projs
	mods <- do
		projMods <- liftM concat $ forM projects $ \proj -> do
			ms <- loadModules "select id from modules where cabal == ? and json_extract(tags, '$.types') is null"
				(Only $ proj ^. projectCabal)
			p <- SQLite.loadProject (proj ^. projectCabal)
			return $ set (each . moduleId . moduleLocation . moduleProject) (Just p) ms
		fileMods <- liftM concat $ forM fs $ \f ->
			loadModules "select id from modules where file == ? and json_extract(tags, '$.types') is null"
				(Only f)
		return $ projMods ++ fileMods
	updateProcess def [Update.inferModTypes mods]
runCommand (Remove projs cabal sboxes files) = toValue $ withSqlConnection $ SQLite.transaction_ SQLite.Immediate $ do
	let
<<<<<<< HEAD
		filters = anyOf $ concat [
			map inProject projects,
			map inFile fs,
			map inModule ms]
		mods = selectModules (filters . view moduleId) dbval
	updateProcess (Update.UpdateOptions [] [] False False) [Update.inferModTypes $ map (getInspected dbval) mods]
runCommand (Remove projs cabal sboxes files) = toValue $ do
	db <- askSession sessionDatabase
	dbval <- getDb
	w <- askSession sessionWatcher
	projects <- traverse findProject projs
	sboxes' <- getSandboxes sboxes
	forM_ projects $ \proj -> do
		DB.clear db (return $ projectDB proj dbval)
		liftIO $ unwatchProject w proj
	dbPDbs <- mapM restorePackageDbStack $ databasePackageDbs dbval
	flip State.evalStateT dbPDbs $ do
		when cabal $ removePackageDbStack userDb
		forM_ sboxes' $ \sbox -> do
			pdbs <- lift $ sandboxPackageDbStack sbox
			removePackageDbStack pdbs
	forM_ files $ \file -> do
		DB.clear db (return $ filterDB (inFile file) (const False) dbval)
		let
			mloc = view moduleLocation <$> lookupFile file dbval
		maybe (return ()) (liftIO . unwatchModule w) mloc
	where
=======
>>>>>>> aabbd078
		-- We can safely remove package-db from db iff doesn't used by some of other package-dbs
		-- For example, we can't remove global-db if there are any other package-dbs, because all of them uses global-db
		-- We also can't remove stack snapshot package-db if there are some local package-db not yet removed
		canRemove pdbs = do
<<<<<<< HEAD
			from <- State.get
			return $ any (pdbs `isSubStack`) from
=======
			from' <- State.get
			return $ null $ filter (pdbs `isSubStack`) $ delete pdbs from'
>>>>>>> aabbd078
		-- Remove top of package-db stack if possible
		removePackageDb' pdbs = do
			w <- lift $ askSession sessionWatcher
			can <- canRemove pdbs
			when can $ do
				State.modify (delete pdbs)
				ms <- liftM (map fromOnly) $ query_
					"select m.id from modules as m, package_dbs as ps where m.package_name == ps.package_name and m.package_version == ps.package_version;"
				removePackageDb (topPackageDb pdbs)
				mapM_ SQLite.removeModule ms
				liftIO $ unwatchPackageDb w $ topPackageDb pdbs
		-- Remove package-db stack when possible
		removePackageDbStack = mapM_ removePackageDb' . packageDbStacks
	w <- askSession sessionWatcher
	projects <- traverse findProject projs
	sboxes' <- getSandboxes sboxes
	forM_ projects $ \proj -> do
		ms <- liftM (map fromOnly) $ query "select id from modules where cabal == ?;" (Only $ proj ^. projectCabal)
		SQLite.removeProject proj
		mapM_ SQLite.removeModule ms
		liftIO $ unwatchProject w proj

	allPdbs <- liftM (map fromOnly) $ query_ @(Only PackageDb) "select package_db from package_dbs;"
	dbPDbs <- inSessionGhc $ mapM restorePackageDbStack allPdbs
	flip State.evalStateT dbPDbs $ do
		when cabal $ removePackageDbStack userDb
		forM_ sboxes' $ \sbox -> do
			pdbs <- lift $ inSessionGhc $ sandboxPackageDbStack sbox
			removePackageDbStack pdbs

	forM_ files $ \file -> do
		ms <- query @_ @(ModuleId :. Only Int)
			(toQuery $ mconcat [
				qModuleId,
				select_ ["mu.id"],
				where_ ["mu.file == ?"]])
			(Only file)
		forM_ ms $ \(m :. Only i) -> do
			SQLite.removeModule i
			liftIO . unwatchModule w $ (m ^. moduleLocation)
runCommand RemoveAll = toValue $ do
	SQLite.purge
	w <- askSession sessionWatcher
	wdirs <- liftIO $ readMVar (W.watcherDirs w)
	liftIO $ forM_ (M.toList wdirs) $ \(dir, (isTree, _)) -> (if isTree then W.unwatchTree else W.unwatchDir) w dir
<<<<<<< HEAD
runCommand (InfoModules fs) = toValue $ do
	dbval <- getDb
	filter' <- targetFilters fs
	return $ map (view moduleId) $ newestPackage $ selectModules (filter' . view moduleId) dbval
runCommand InfoPackages = toValue $ (ordNub . sort . 	mapMaybe (preview (moduleLocation . modulePackage . _Just)) . allModules) <$> getDb
runCommand InfoProjects = toValue $ (toList . databaseProjects) <$> getDb
runCommand InfoSandboxes = toValue $ databasePackageDbs <$> getDb
runCommand (InfoSymbol sq fs locals') = toValue $ do
	dbval <- fmap (localsDatabase locals') getDb
	filter' <- targetFilters fs
	return $ newestPackage $ filterMatch sq $
		concatMap moduleModuleDeclarations $ filter (filter' . view moduleId) $ allModules dbval
runCommand (InfoModule sq fs) = toValue $ do
	dbval <- getDb
	filter' <- targetFilters fs
	return $ newestPackage $ filterMatch sq $ filter (filter' . view moduleId) $ allModules dbval
runCommand (InfoResolve fpath exports) = toValue $ do
	dbval <- getSDb fpath
=======
runCommand InfoPackages = toValue $
	query_ @ModulePackage "select package_name, package_version from package_dbs;"
runCommand InfoProjects = toValue $ do
	ps <- query_ @(Only Path) "select cabal from projects;"
	mapM (SQLite.loadProject . fromOnly) ps
runCommand InfoSandboxes = toValue $ do
	rs <- query_ @(Only PackageDb) "select distinct package_db from package_dbs;"
	return [pdb | Only pdb <- rs]
runCommand (InfoSymbol sq filters True _) = toValue $ do
>>>>>>> aabbd078
	let
		(conds, params) = targetFilters "m" (Just "s") filters
	queryNamed @SymbolId
		(toQuery $ mconcat [
			qSymbolId,
			where_ ["s.name like :pattern escape '\\'"],
			where_ conds])
		([":pattern" := likePattern sq] ++ params)
runCommand (InfoSymbol sq filters False _) = toValue $ do
	let
		(conds, params) = targetFilters "m" (Just "s") filters
	queryNamed @Symbol
		(toQuery $ mconcat [
			qSymbol,
			where_ ["s.name like :pattern escape '\\'"],
			where_ conds])
		([":pattern" := likePattern sq] ++ params)
runCommand (InfoModule sq filters h _) = toValue $ do
	let
		(conds, params) = targetFilters "mu" Nothing filters
	rs <- queryNamed @(Only Int :. ModuleId)
		(toQuery $ mconcat [
			select_ ["mu.id"],
			qModuleId,
			where_ ["mu.name like :pattern escape '\\'"],
			where_ conds])
		([":pattern" := likePattern sq] ++ params)
	if h
		then return (toJSON $ map (\(_ :. m) -> m) rs)
		else liftM toJSON $ forM rs $ \(Only mid :. mheader) -> do
			[(docs, fixities)] <- query @_ @(Maybe Text, Maybe Value) "select m.docs, m.fixities from modules as m where (m.id == ?);"
				(Only mid)
			let
				fixities' = fromMaybe [] (fixities >>= fromJSON')
			imports' <- query @_ @Import (toQuery $ mconcat [
				qImport "i",
				where_ ["i.module_id = ?"]])
				(Only mid)
			exports' <- query @_ @Symbol (toQuery $ mconcat [
				qSymbol,
				from_ ["exports as e"],
				where_ ["e.module_id == ?", "e.symbol_id == s.id"]])
				(Only mid)
			return $ Module mheader docs imports' exports' fixities' mempty Nothing
runCommand (InfoProject (Left projName)) = toValue $ findProject projName
runCommand (InfoProject (Right projPath)) = toValue $ liftIO $ searchProject (view path projPath)
runCommand (InfoSandbox sandbox') = toValue $ liftIO $ searchSandbox sandbox'
runCommand (Lookup nm fpath) = toValue $
	fmap (map (\(s :. m) -> ImportedSymbol s m)) $ query @_ @(Symbol :. ModuleId) (toQuery $ mconcat [
		qSymbol,
		qModuleId,
		from_ ["projects_modules_scope as pms", "modules as srcm", "exports as e"],
		where_ [
			"pms.cabal is srcm.cabal",
			"srcm.file = ?",
			"pms.module_id = e.module_id",
			"m.id = s.module_id",
			"s.id = e.symbol_id",
			"e.module_id = mu.id",
			"s.name = ?"]])
		(fpath ^. path, nm)
runCommand (Whois nm fpath) = toValue $ do
	let
		q = nameModule $ toName nm
		ident = nameIdent $ toName nm
	query @_ @Symbol (toQuery $ mconcat [
		qSymbol,
		from_ ["modules as srcm", "scopes as sc"],
		where_ [
			"srcm.id == sc.module_id",
			"s.id == sc.symbol_id",
			"srcm.file == ?",
			"sc.qualifier is ?",
			"sc.name == ?"]])
		(fpath ^. path, q, ident)
runCommand (Whoat l c fpath) = toValue $ do
	rs <- query @_ @Symbol (toQuery $ mconcat [
		qSymbol,
		from_ ["names as n", "modules as srcm"],
		where_ [
			"srcm.id == n.module_id",
			"m.name == n.resolved_module",
			"s.name == n.resolved_name",
			"s.what == n.resolved_what",
			"s.id == n.symbol_id",
			"srcm.file == ?",
			"(?, ?) between (n.line, n.column) and (n.line_to, n.column_to)"]])
		(fpath ^. path, l, c)
	locals <- do
		defs <- query @_ @(ModuleId :. (Text, Int, Int, Maybe Text)) (toQuery $ mconcat [
			qModuleId,
			select_ ["n.name", "n.def_line", "n.def_column", "n.inferred_type"],
			from_ ["names as n"],
			where_ [
				"mu.id == n.module_id",
				"n.def_line is not null",
				"n.def_column is not null",
				"mu.file == ?",
				"(?, ?) between (n.line, n.column) and (n.line_to, n.column_to)"]])
			(fpath ^. path, l, c)
		return [
			Symbol {
				_symbolId = SymbolId nm mid,
				_symbolDocs = Nothing,
				_symbolPosition = Just (Position defLine defColumn),
				_symbolInfo = Function ftype
			} | (mid :. (nm, defLine, defColumn, ftype)) <- defs]
	return $ rs ++ locals
runCommand (ResolveScopeModules sq fpath) = toValue $ do
<<<<<<< HEAD
	dbval <- getSDb fpath
	fmap (filterMatch sq . map (view moduleId)) $ liftIO $ hsdevLift $ scopeModules dbval fpath
runCommand (ResolveScope sq global fpath) = toValue $ do
	dbval <- getSDb fpath
	fmap (filterMatch sq) $ liftIO $ hsdevLift $ scope dbval fpath global
runCommand (Complete input wide fpath) = toValue $ do
	dbval <- getSDb fpath
	liftIO $ hsdevLift $ completions dbval fpath input wide
runCommand (Hayoo hq p ps) = toValue $ fmap concat $ forM [p .. p + pred ps] $ \i -> fmap
	(mapMaybe Hayoo.hayooAsDeclaration . Hayoo.resultResult) $
	liftIO $ hsdevLift $ Hayoo.hayoo hq (Just i)
runCommand (CabalList packages) = toValue $ liftIO $ hsdevLift $ Cabal.cabalList packages
runCommand (Lint fs) = toValue $ liftIO (hsdevLift $ concat <$> mapM (\ (FileSource f c) -> HLint.hlint f c) fs)
runCommand (Check fs ghcs') = toValue $ Log.scope "check" $ do
	-- ensureUpToDate (Update.UpdateOptions [] ghcs' False False) fs
	let
		checkSome file fn = Log.scope "checkSome" $ do
			m <- setFileSourceSession ghcs' file
			inSessionGhc $ fn m
	concat <$> mapM (\(FileSource f c) -> checkSome f (\m -> Check.check ghcs' m c)) fs
runCommand (CheckLint fs ghcs') = toValue $ do
	-- ensureUpToDate (Update.UpdateOptions [] ghcs' False False) fs
	let
		checkSome file fn = Log.scope "checkSome" $ do
			m <- setFileSourceSession ghcs' file
			inSessionGhc $ fn m
	checkMsgs <- concat <$> mapM (\(FileSource f c) -> checkSome f (\m -> Check.check ghcs' m c)) fs
	lintMsgs <- liftIO $ hsdevLift $ concat <$> mapM (\(FileSource f c) -> HLint.hlint f c) fs
	return $ checkMsgs ++ lintMsgs
runCommand (Types fs ghcs') = toValue $
	-- ensureUpToDate (Update.UpdateOptions [] ghcs' False False) fs
	fmap concat $ forM fs $ \(FileSource file msrc) -> do
		m <- setFileSourceSession ghcs' file
		inSessionGhc $ Types.fileTypes ghcs' m msrc
runCommand (AutoFix (AutoFixShow ns)) = toValue $ return $ AutoFix.corrections ns
runCommand (AutoFix (AutoFixFix ns rest isPure)) = toValue $ do
	files <- fmap (ordNub . sort) $ mapM findPath $ mapMaybe (preview $ Tools.noteSource . moduleFile) ns
	let
		doFix :: FilePath -> Maybe String -> ([Tools.Note AutoFix.Correction], Maybe String)
		doFix file mcts = AutoFix.autoFix fCorrs (fUpCorrs, mcts) where
			findCorrs :: FilePath -> [Tools.Note AutoFix.Correction] -> [Tools.Note AutoFix.Correction]
			findCorrs f = filter ((== Just f) . preview (Tools.noteSource . moduleFile))
			fCorrs = findCorrs file ns
			fUpCorrs = findCorrs file rest
		runFix file
			| isPure = return $ fst $ doFix file Nothing
			| otherwise = do
				(corrs', Just cts') <- doFix file <$> liftIO (Just <$> readFileUtf8 file)
				liftIO $ writeFileUtf8 file cts'
				return corrs'
	concat <$> mapM runFix files
=======
	pids <- query @_ @(Only (Maybe Path)) "select m.cabal from modules as m where (m.file == ?);"
		(Only $ fpath ^. path)
	case pids of
		[] -> hsdevError $ OtherError $ "module at {} not found" ~~ fpath
		[Only proj] -> query @_ @ModuleId (toQuery $ mconcat [
			qModuleId,
			from_ ["projects_modules_scope as msc"],
			where_ [
				"msc.module_id == mu.id",
				"msc.cabal is ?",
				"mu.name like ? escape '\\'"]])
			(proj, likePattern sq)
		_ -> fail "Impossible happened: several projects for one module"
runCommand (ResolveScope sq fpath) = toValue $
	query @_ @(Scoped SymbolId) (toQuery $ mconcat [
		qSymbolId,
		select_ ["sc.qualifier"],
		from_ ["scopes as sc", "modules as srcm"],
		where_ [
			"srcm.id == sc.module_id",
			"sc.symbol_id == s.id",
			"srcm.file == ?",
			"s.name like ? escape '\\'"]])
		(fpath ^. path, likePattern sq)
runCommand (FindUsages l c fpath) = toValue $ do
	us <- do
		sids <- query @_ @(Only (Maybe Int)) (toQuery $ mconcat [
			select_ ["n.symbol_id"],
			from_ ["names as n", "modules as srcm"],
			where_ [
				"n.module_id == srcm.id",
				"(?, ?) between (n.line, n.column) and (n.line_to, n.column_to)",
				"srcm.file = ?"]])
			(l, c, fpath)
		when (length sids > 1) $ Log.sendLog Log.Warning $ "multiple symbols found at location {0}:{1}:{2}" ~~ fpath ~~ l ~~ c
		let
			msid = join $ fmap fromOnly $ listToMaybe sids
		query @_ @SymbolUsage (toQuery $ mconcat [
			qSymbol,
			select_ ["n.qualifier"],
			qModuleId,
			select_ ["n.line", "n.column", "n.line_to", "n.column_to"],
			from_ ["names as n"],
			where_ [
				"n.symbol_id == ?",
				"s.id == n.symbol_id",
				"mu.id == n.module_id"]])
			(Only msid)
	locals <- do
		defs <- query @_ @(ModuleId :. Only Text :. Position :. Only (Maybe Text) :. Region) (toQuery $ mconcat [
			qModuleId,
			select_ ["n.name", "n.def_line", "n.def_column", "n.inferred_type", "n.line", "n.column", "n.line_to", "n.column_to"],
			from_ ["names as n", "names as defn"],
			where_ [
				"n.module_id = mu.id",
				"n.def_line = defn.def_line",
				"n.def_column = defn.def_column",
				"defn.module_id = mu.id",
				"(?, ?) between (defn.line, defn.column) and (defn.line_to, defn.column_to)",
				"mu.file = ?"]])
			(l, c, fpath ^. path)
		return $ do
			(mid :. Only nm :. defPos :. Only ftype :. useRgn) <- defs
			let
				sym = Symbol {
					_symbolId = SymbolId nm mid,
					_symbolDocs = Nothing,
					_symbolPosition = Just defPos,
					_symbolInfo = Function ftype }
			return $ SymbolUsage sym Nothing mid useRgn
	return $ us ++ locals
runCommand (Complete input True fpath) = toValue $
	query @_ @Symbol (toQuery $ mconcat [
		qSymbol,
		from_ ["modules as srcm", "exports as e"],
		where_ [
			"e.module_id in (select srcm.id union select module_id from projects_modules_scope where (((cabal is null) and (srcm.cabal is null)) or (cabal == srcm.cabal)))",
			"s.id == e.symbol_id",
			"msrc.file == ?",
			"s.name like ? escape '\\'"]])
		(fpath ^. path, likePattern (SearchQuery input SearchPrefix))
runCommand (Complete input False fpath) = toValue $
	query @_ @(Scoped Symbol) (toQuery $ mconcat [
		qSymbol,
		select_ ["c.qualifier"],
		from_ ["completions as c", "modules as srcm"],
		where_ [
			"c.module_id == srcm.id",
			"c.symbol_id == s.id",
			"srcm.file == ?",
			"c.completion like ? escape '\\'"]])
		(fpath ^. path, likePattern (SearchQuery input SearchPrefix))
runCommand (Hayoo hq p ps) = toValue $ liftM concat $ forM [p .. p + pred ps] $ \i -> liftM
	(mapMaybe Hayoo.hayooAsSymbol . Hayoo.resultResult) $
	liftIO $ hsdevLift $ Hayoo.hayoo hq (Just i)
runCommand (CabalList packages') = toValue $ liftIO $ hsdevLift $ Cabal.cabalList $ map unpack packages'
runCommand (UnresolvedSymbols fs) = toValue $ liftM concat $ forM fs $ \f -> do
	rs <- query @_ @(Maybe String, String, Int, Int) "select n.qualifier, n.name, n.line, n.column from modules as m, names as n where (m.id == n.module_id) and (m.file == ?) and (n.resolve_error is not null);"
		(Only $ f ^. path)
	return $ map (\(m, nm, line, column) -> object [
		"qualifier" .= m,
		"name" .= nm,
		"line" .= line,
		"column" .= column]) rs
runCommand (Lint fs lints) = toValue $ liftM concat $ forM fs $ \fsrc -> do
	FileSource f c <- actualFileContents fsrc
	liftIO $ hsdevLift $ HLint.hlint lints (view path f) c
runCommand (Check fs ghcs' clear) = toValue $ Log.scope "check" $
	liftM concat $ mapM (runCheck ghcs' clear) fs
runCommand (CheckLint fs ghcs' lints clear) = toValue $ do
	fs' <- mapM actualFileContents fs
	checkMsgs <- liftM concat $ mapM (runCheck ghcs' clear) fs'
	lintMsgs <- liftIO $ hsdevLift $ liftM concat $ mapM (\(FileSource f c) -> HLint.hlint lints (view path f) c) fs'
	return $ checkMsgs ++ lintMsgs
runCommand (Types fs ghcs' clear) = toValue $ do
	liftM concat $ forM fs $ \fsrc@(FileSource file msrc) -> do
		mcached' <- getCached file msrc
		FileSource _ msrc' <- actualFileContents fsrc
		maybe (updateTypes file msrc') return mcached'
	where
		getCached :: ServerMonadBase m => Path -> Maybe Text -> ClientM m (Maybe [Tools.Note Types.TypedExpr])
		getCached _ (Just _) = return Nothing
		getCached file' Nothing = do
			actual' <- sourceUpToDate file'
			mid <- query @_ @((Bool, Int) :. ModuleId)
				(toQuery $ mconcat [
					select_ ["json_extract(tags, '$.types') is 1", "mu.id"],
					qModuleId,
					where_ ["mu.file = ?"]])
				(Only file')
			when (length mid > 1) $ Log.sendLog Log.Warning $ "multiple modules with same file = {}" ~~ file'
			when (null mid) $ hsdevError $ NotInspected $ FileModule file' Nothing
			let
				[(hasTypes', mid') :. modId] = mid
			if actual' && hasTypes'
				then do
					types' <- query @_ @(Region :. Types.TypedExpr) "select line, column, line_to, column_to, expr, type from types where module_id = ?;" (Only mid')
					liftM Just $ forM types' $ \(rgn :. texpr) -> return Tools.Note {
						Tools._noteSource = modId ^. moduleLocation,
						Tools._noteRegion = rgn,
						Tools._noteLevel = Nothing,
						Tools._note = set Types.typedExpr Nothing texpr }
				else return Nothing

		updateTypes file msrc = do
			sess <- getSession
			m <- setFileSourceSession ghcs' file
			types' <- inSessionGhc $ do
				when clear clearTargets
				Update.cacheGhcWarnings sess [m ^. moduleId . moduleLocation] $
					Types.fileTypes m msrc
			updateProcess def [Update.setModTypes (m ^. moduleId) types']
			return $ set (each . Tools.note . Types.typedExpr) Nothing types'
runCommand (AutoFix ns) = toValue $ return $ AutoFix.corrections ns
runCommand (Refactor ns rest isPure) = toValue $ do
	files <- liftM (ordNub . sort) $ mapM findPath $ mapMaybe (preview $ Tools.noteSource . moduleFile) ns
	let
		runFix file = do
			unless isPure $ do
				liftIO $ readFileUtf8 (view path file) >>= writeFileUtf8 (view path file) . AutoFix.refact fixRefacts'
			return newCorrs'
			where
				findCorrs :: Path -> [Tools.Note AutoFix.Refact] -> [Tools.Note AutoFix.Refact]
				findCorrs f = filter ((== Just f) . preview (Tools.noteSource . moduleFile))
				fixCorrs' = findCorrs file ns
				upCorrs' = findCorrs file rest
				fixRefacts' = fixCorrs' ^.. each . Tools.note
				newCorrs' = AutoFix.update fixRefacts' upCorrs'
	liftM concat $ mapM runFix files
runCommand (Rename nm newName fpath) = toValue $ do
	m <- refineSourceModule fpath
	let
		mname = m ^. moduleId . moduleName
		makeNote mloc r = Tools.Note {
			Tools._noteSource = mloc,
			Tools._noteRegion = r,
			Tools._noteLevel = Nothing,
			Tools._note = AutoFix.Refact "rename" (AutoFix.replace (AutoFix.fromRegion r) newName) }

	defRenames <- do
		-- FIXME: Doesn't take scope into account. If you have modules with same names in different project, it will rename symbols from both
		defRegions <- query @_ @Region "select n.line, n.column, n.line_to, n.column_to from names as n, modules as m where m.id == n.module_id and m.name == ? and n.name == ? and def_line is not null;" (
			mname,
			nm)
		return $ map (makeNote (m ^. moduleId . moduleLocation)) defRegions

	usageRenames <- do
		-- FIXME: Same as above: doesn't take scope into account
		usageRegions <- query @_ @(Only Path :. Region) "select m.file, n.line, n.column, n.line_to, n.column_to from names as n, modules as m where n.module_id == m.id and m.file is not null and n.resolved_module == ? and n.resolved_name == ?;" (
			mname,
			nm)
		return $ map (\(Only p :. r) -> makeNote (FileModule p Nothing) r) usageRegions

	return $ defRenames ++ usageRenames
>>>>>>> aabbd078
runCommand (GhcEval exprs mfile) = toValue $ do
	mfile' <- traverse actualFileContents mfile
	case mfile' of
		Nothing -> inSessionGhc ghciSession
		Just (FileSource f mcts) -> do
			m <- setFileSourceSession [] f
			inSessionGhc $ interpretModule m mcts
<<<<<<< HEAD
	async' <- liftIO $ pushTask ghcw $ mapM (try . evaluate) exprs
	res <- waitAsync async'
	return $ map toValue' res
	where
		waitAsync :: CommandMonad m => Async a -> m a
		waitAsync a = liftIO (waitCatch a) >>= either (hsdevError . GhcError . displayException) return
		toValue' :: ToJSON a => Either SomeException a -> Value
		toValue' (Left (SomeException e)) = object ["fail" .= show e]
		toValue' (Right s) = toJSON s
=======
	inSessionGhc $ mapM (tryRepl . evaluate) exprs
runCommand (GhcType exprs mfile) = toValue $ do
	mfile' <- traverse actualFileContents mfile
	case mfile' of
		Nothing -> inSessionGhc ghciSession
		Just (FileSource f mcts) -> do
			m <- setFileSourceSession [] f
			inSessionGhc $ interpretModule m mcts
	inSessionGhc $ mapM (tryRepl . expressionType) exprs
>>>>>>> aabbd078
runCommand Langs = toValue $ return Compat.languages
runCommand Flags = toValue $ return ["-f" ++ prefix ++ f |
	f <- Compat.flags,
	prefix <- ["", "no-"]]
runCommand (Link hold) = toValue $ commandLink >> when hold commandHold
runCommand StopGhc = toValue $ do
	inSessionGhc $ do
		ms <- findSessionBy (const True)
		forM_ ms $ \s -> do
			Log.sendLog Log.Trace $ "stopping session: {}" ~~ view sessionKey s
			deleteSession $ view sessionKey s
runCommand Exit = toValue serverExit

<<<<<<< HEAD
targetFilters :: CommandMonad m => [TargetFilter] -> m (ModuleId -> Bool)
targetFilters fs = do
	fs_ <- mapM targetFilter fs
	return $ foldr (liftM2 (&&)) (const True) fs_

targetFilter :: CommandMonad m => TargetFilter -> m (ModuleId -> Bool)
targetFilter f = case f of
	TargetProject proj -> inProject <$> findProject proj
	TargetFile file -> inFile <$> refineSourceFile file
	TargetModule mname -> return $ inModule mname
	TargetDepsOf dep -> inDeps <$> findDep dep
	TargetPackageDb pdb -> return $ inPackageDb pdb
	TargetCabal -> return $ inPackageDbStack userDb
	TargetSandbox sbox -> inPackageDbStack <$> (findSandbox sbox >>= sandboxPackageDbStack)
	TargetPackage pkg -> inPackage <$> refinePackage pkg
	TargetSourced -> return byFile
	TargetStandalone -> return standalone
=======

targetFilter :: Text -> Maybe Text -> TargetFilter -> (Text, [NamedParam])
targetFilter mtable _ (TargetProject proj) = (
	"{t}.cabal in (select cabal from projects where name == :project or cabal == :project)" ~~ ("t" ~% mtable),
	[":project" := proj])
targetFilter mtable _ (TargetFile f) = ("{t}.file == :file" ~~ ("t" ~% mtable), [":file" := f])
targetFilter mtable Nothing (TargetModule nm) = ("{t}.name == :module_name" ~~ ("t" ~% mtable), [":module_name" := nm])
targetFilter mtable (Just stable) (TargetModule nm) = (
	"({t}.name == :module_name) or ({s}.id in (select e.symbol_id from exports as e, modules as em where e.module_id == em.id and em.name == :module_name))"
		~~ ("t" ~% mtable)
		~~ ("s" ~% stable),
	[":module_name" := nm])
targetFilter mtable _ (TargetPackage p) = (tpl ~~ ("t" ~% mtable), params) where
	pkg = fromMaybe (mkPackage p) (readMaybe (unpack p))
	tpl
		| T.null (pkg ^. packageVersion) = "{t}.package_name == :package_name"
		| otherwise = "{t}.package_name == :package_name and {t}.package_version == :package_version"
	params
		| T.null (pkg ^. packageVersion) = [pname]
		| otherwise = [pname, pver]
	pname = ":package_name" := (pkg ^. packageName)
	pver = ":package_version" := (pkg ^. packageVersion)
targetFilter mtable _ TargetInstalled = ("{t}.package_name is not null" ~~ ("t" ~% mtable), [])
targetFilter mtable _ TargetSourced = ("{t}.file is not null" ~~ ("t" ~% mtable), [])
targetFilter mtable _ TargetStandalone = ("{t}.file is not null and {t}.cabal is null" ~~ ("t" ~% mtable), [])

targetFilters :: Text -> Maybe Text -> [TargetFilter] -> ([Text], [NamedParam])
targetFilters mtable stable = second concat . unzip . map (targetFilter mtable stable)

likePattern :: SearchQuery -> Text
likePattern (SearchQuery input stype) = case stype of
	SearchExact -> escapedInput
	SearchPrefix -> escapedInput `T.append` "%"
	SearchInfix -> "%" `T.append` escapedInput `T.append` "%"
	SearchSuffix -> "%" `T.append` escapedInput
	where
		escapedInput = escapeLike input

instance ToJSON Log.Message where
	toJSON m = object [
		"time" .= Log.messageTime m,
		"level" .= show (Log.messageLevel m),
		"component" .= show (Log.messageComponent m),
		"scope" .= show (Log.messageScope m),
		"text" .= Log.messageText m]

instance FromJSON Log.Message where
	parseJSON = withObject "log-message" $ \v -> Log.Message <$>
		(v .:: "time") <*>
		((v .:: "level") >>= maybe (fail "invalid level") return . readMaybe) <*>
		(read <$> (v .:: "component")) <*>
		(read <$> (v .:: "scope")) <*>
		(v .:: "text")


-- | Run check
runCheck :: CommandMonad m => [String] -> Bool -> FileSource -> m [Tools.Note Tools.OutputMessage]
runCheck ghcs' clear = actualFileContents >=> check' where
	check' (FileSource file mcts) = Log.scope "run-check" $ do
		Log.sendLog Log.Trace $ "setting file source session for {}" ~~ file
		sess <- getSession
		m <- setFileSourceSession ghcs' file
		Log.sendLog Log.Trace "file source session set"
		ns <- inSessionGhc $ do
			when clear clearTargets
			Update.cacheGhcWarnings sess [m ^. moduleId . moduleLocation] $
				Check.check m mcts
		if null ns
			then do
				ns' <- Update.cachedWarnings [m ^. moduleId . moduleLocation]
				unless (null ns') $
					Log.sendLog Log.Trace $ "returning {} cached warnings for {}" ~~ length ns' ~~ file
				return ns'
			else return ns
>>>>>>> aabbd078

-- Helper functions

-- | Canonicalize paths
findPath :: (CommandMonad m, Paths a) => a -> m a
findPath = paths findPath' where
	findPath' :: CommandMonad m => FilePath -> m FilePath
	findPath' f = do
		r <- commandRoot
		liftIO $ canonicalizePath (normalise $ if isRelative f then r </> f else f)

-- | Find sandbox by path
findSandbox :: CommandMonad m => Path -> m Sandbox
findSandbox fpath = do
	fpath' <- findPath fpath
	sbox <- liftIO $ S.findSandbox fpath'
	maybe (hsdevError $ FileNotFound fpath') return sbox

-- | Check if source file up to date
sourceUpToDate :: CommandMonad m => Path -> m Bool
sourceUpToDate fpath = do
	fpath' <- findPath fpath
	insps <- query @_ @Inspection "select inspection_time, inspection_opts from modules where file = ?;" (Only fpath')
	when (length insps > 1) $ Log.sendLog Log.Warning $ "multiple modules with same file = {}" ~~ fpath'
	maybe
		(return False)
		(upToDate (FileModule fpath' Nothing) [])
		(listToMaybe insps)

-- | Get source file
-- refineSourceFile :: CommandMonad m => Path -> m Path
-- refineSourceFile fpath = do
-- 	fpath' <- findPath fpath
-- 	fs <- liftM (map fromOnly) $ query "select file from modules where file == ?;" (Only fpath')
-- 	case fs of
-- 		[] -> hsdevError (NotInspected $ FileModule fpath' Nothing)
-- 		(f:_) -> do
-- 			when (length fs > 1) $ Log.sendLog Log.Warning $ "multiple modules with same file = {}" ~~ fpath'
-- 			return f

-- | Get module by source
refineSourceModule :: CommandMonad m => Path -> m Module
refineSourceModule fpath = do
	fpath' <- findPath fpath
	ids <- query "select id, cabal from modules where file == ?;" (Only fpath')
	case ids of
		[] -> hsdevError (NotInspected $ FileModule fpath' Nothing)
		((i, mcabal):_) -> do
			when (length ids > 1) $ Log.sendLog Log.Warning $ "multiple modules with same file = {}" ~~ fpath'
			m <- SQLite.loadModule i
			case mcabal of
				Nothing -> do
					[insp] <- query @_ @Inspection "select inspection_time, inspection_opts from modules where id = ?;" (Only i)
					fresh' <- upToDate (m ^. moduleId . moduleLocation) [] insp
					if fresh'
						then return m
						else do
							defs <- askSession sessionDefines
							mcts <- fmap (fmap snd) $ getFileContents fpath'
							ip' <- runInspect (m ^. moduleId . moduleLocation) $ preload (m ^. moduleId . moduleName) defs [] mcts
							case ip' ^? inspected of
								Just p' -> return $ set moduleImports (p' ^. asModule . moduleImports) m
								Nothing -> return m
				Just cabal' -> do
					proj' <- SQLite.loadProject cabal'
					return $ set (moduleId . moduleLocation . moduleProject) (Just proj') m

-- | Get file contents
actualFileContents :: CommandMonad m => FileSource -> m FileSource
actualFileContents (FileSource fpath Nothing) = fmap (FileSource fpath . fmap snd) (getFileContents fpath)
actualFileContents fcts = return fcts

-- | Set session by source
setFileSourceSession :: CommandMonad m => [String] -> Path -> m Module
setFileSourceSession opts fpath = do
	m <- refineSourceModule fpath
	inSessionGhc $ targetSession opts m
	return m

-- | Ensure package exists
-- refinePackage :: CommandMonad m => Text -> m Text
-- refinePackage pkg = do
-- 	[(Only exists)] <- query "select count(*) > 0 from package_dbs where package_name == ?;" (Only pkg)
-- 	when (not exists) $ hsdevError (PackageNotFound pkg)
-- 	return pkg

-- | Get list of enumerated sandboxes
getSandboxes :: CommandMonad m => [Path] -> m [Sandbox]
getSandboxes = traverse (findPath >=> findSandbox)

-- | Find project by name or path
findProject :: CommandMonad m => Text -> m Project
findProject proj = do
<<<<<<< HEAD
	db' <- getDb
	proj' <- addCabal <$> findPath proj
	let
		resultProj =
			refineProject db' (project proj') <|>
			find ((== proj) . view projectName) (databaseProjects db')
	maybe (hsdevError $ ProjectNotFound proj) return resultProj
=======
	proj' <- liftM addCabal $ findPath proj
	ps <- liftM (map fromOnly) $ query "select cabal from projects where (cabal == ?) or (name == ?);" (view path proj', proj)
	case ps of
		[] -> hsdevError $ ProjectNotFound proj
		_ -> SQLite.loadProject (head ps)
>>>>>>> aabbd078
	where
		addCabal p
			| takeExtension (view path p) == ".cabal" = p
			| otherwise = over path (\p' -> p' </> (takeBaseName p' <.> "cabal")) p

-- | Run DB update action
updateProcess :: ServerMonadBase m => Update.UpdateOptions -> [Update.UpdateM IO ()] -> ClientM m ()
updateProcess uopts acts = hoist liftIO $ do
	copts <- getOptions
	inSessionUpdater $ hoist (flip runReaderT copts) $ runClientM $ mapM_ (Update.runUpdate uopts . runAct) acts
	where
		runAct act = catch act onError
		onError e = Log.sendLog Log.Error $ "{}" ~~ (e :: HsDevError)<|MERGE_RESOLUTION|>--- conflicted
+++ resolved
@@ -58,11 +58,7 @@
 runClient :: (ToJSON a, ServerMonadBase m) => CommandOptions -> ClientM m a -> ServerM m Result
 runClient copts = mapServerM toResult . runClientM where
 	toResult :: (ToJSON a, ServerMonadBase m) => ReaderT CommandOptions m a -> m Result
-<<<<<<< HEAD
-	toResult act = fmap (either Error (Result . toJSON)) (runReaderT (try act) copts)
-=======
 	toResult act = liftM errorToResult $ runReaderT (try (try act)) copts
->>>>>>> aabbd078
 	mapServerM :: (m a -> n b) -> ServerM m a -> ServerM n b
 	mapServerM f = ServerM . mapReaderT f . runServerM
 	errorToResult :: ToJSON a => Either SomeException (Either HsDevError a) -> Result
@@ -76,13 +72,8 @@
 runCommand (Listen (Just l)) = case Log.level (pack l) of
 	Nothing -> hsdevError $ OtherError $ "invalid log level: {}" ~~ l
 	Just lev -> bracket (serverSetLogLevel lev) serverSetLogLevel $ \_ -> runCommand (Listen Nothing)
-<<<<<<< HEAD
-runCommand (Listen Nothing) = toValue $
-	serverListen >>= mapM_ (\msg -> commandNotify (Notification $ object ["message" .= msg]))
-=======
 runCommand (Listen Nothing) = toValue $ do
 	serverListen >>= mapM_ (commandNotify . Notification . toJSON)
->>>>>>> aabbd078
 runCommand (SetLogLevel l) = case Log.level (pack l) of
 	Nothing -> hsdevError $ OtherError $ "invalid log level: {}" ~~ l
 	Just lev -> toValue $ do
@@ -128,47 +119,12 @@
 	updateProcess def [Update.inferModTypes mods]
 runCommand (Remove projs cabal sboxes files) = toValue $ withSqlConnection $ SQLite.transaction_ SQLite.Immediate $ do
 	let
-<<<<<<< HEAD
-		filters = anyOf $ concat [
-			map inProject projects,
-			map inFile fs,
-			map inModule ms]
-		mods = selectModules (filters . view moduleId) dbval
-	updateProcess (Update.UpdateOptions [] [] False False) [Update.inferModTypes $ map (getInspected dbval) mods]
-runCommand (Remove projs cabal sboxes files) = toValue $ do
-	db <- askSession sessionDatabase
-	dbval <- getDb
-	w <- askSession sessionWatcher
-	projects <- traverse findProject projs
-	sboxes' <- getSandboxes sboxes
-	forM_ projects $ \proj -> do
-		DB.clear db (return $ projectDB proj dbval)
-		liftIO $ unwatchProject w proj
-	dbPDbs <- mapM restorePackageDbStack $ databasePackageDbs dbval
-	flip State.evalStateT dbPDbs $ do
-		when cabal $ removePackageDbStack userDb
-		forM_ sboxes' $ \sbox -> do
-			pdbs <- lift $ sandboxPackageDbStack sbox
-			removePackageDbStack pdbs
-	forM_ files $ \file -> do
-		DB.clear db (return $ filterDB (inFile file) (const False) dbval)
-		let
-			mloc = view moduleLocation <$> lookupFile file dbval
-		maybe (return ()) (liftIO . unwatchModule w) mloc
-	where
-=======
->>>>>>> aabbd078
 		-- We can safely remove package-db from db iff doesn't used by some of other package-dbs
 		-- For example, we can't remove global-db if there are any other package-dbs, because all of them uses global-db
 		-- We also can't remove stack snapshot package-db if there are some local package-db not yet removed
 		canRemove pdbs = do
-<<<<<<< HEAD
-			from <- State.get
-			return $ any (pdbs `isSubStack`) from
-=======
 			from' <- State.get
 			return $ null $ filter (pdbs `isSubStack`) $ delete pdbs from'
->>>>>>> aabbd078
 		-- Remove top of package-db stack if possible
 		removePackageDb' pdbs = do
 			w <- lift $ askSession sessionWatcher
@@ -214,26 +170,6 @@
 	w <- askSession sessionWatcher
 	wdirs <- liftIO $ readMVar (W.watcherDirs w)
 	liftIO $ forM_ (M.toList wdirs) $ \(dir, (isTree, _)) -> (if isTree then W.unwatchTree else W.unwatchDir) w dir
-<<<<<<< HEAD
-runCommand (InfoModules fs) = toValue $ do
-	dbval <- getDb
-	filter' <- targetFilters fs
-	return $ map (view moduleId) $ newestPackage $ selectModules (filter' . view moduleId) dbval
-runCommand InfoPackages = toValue $ (ordNub . sort . 	mapMaybe (preview (moduleLocation . modulePackage . _Just)) . allModules) <$> getDb
-runCommand InfoProjects = toValue $ (toList . databaseProjects) <$> getDb
-runCommand InfoSandboxes = toValue $ databasePackageDbs <$> getDb
-runCommand (InfoSymbol sq fs locals') = toValue $ do
-	dbval <- fmap (localsDatabase locals') getDb
-	filter' <- targetFilters fs
-	return $ newestPackage $ filterMatch sq $
-		concatMap moduleModuleDeclarations $ filter (filter' . view moduleId) $ allModules dbval
-runCommand (InfoModule sq fs) = toValue $ do
-	dbval <- getDb
-	filter' <- targetFilters fs
-	return $ newestPackage $ filterMatch sq $ filter (filter' . view moduleId) $ allModules dbval
-runCommand (InfoResolve fpath exports) = toValue $ do
-	dbval <- getSDb fpath
-=======
 runCommand InfoPackages = toValue $
 	query_ @ModulePackage "select package_name, package_version from package_dbs;"
 runCommand InfoProjects = toValue $ do
@@ -243,7 +179,6 @@
 	rs <- query_ @(Only PackageDb) "select distinct package_db from package_dbs;"
 	return [pdb | Only pdb <- rs]
 runCommand (InfoSymbol sq filters True _) = toValue $ do
->>>>>>> aabbd078
 	let
 		(conds, params) = targetFilters "m" (Just "s") filters
 	queryNamed @SymbolId
@@ -353,59 +288,6 @@
 			} | (mid :. (nm, defLine, defColumn, ftype)) <- defs]
 	return $ rs ++ locals
 runCommand (ResolveScopeModules sq fpath) = toValue $ do
-<<<<<<< HEAD
-	dbval <- getSDb fpath
-	fmap (filterMatch sq . map (view moduleId)) $ liftIO $ hsdevLift $ scopeModules dbval fpath
-runCommand (ResolveScope sq global fpath) = toValue $ do
-	dbval <- getSDb fpath
-	fmap (filterMatch sq) $ liftIO $ hsdevLift $ scope dbval fpath global
-runCommand (Complete input wide fpath) = toValue $ do
-	dbval <- getSDb fpath
-	liftIO $ hsdevLift $ completions dbval fpath input wide
-runCommand (Hayoo hq p ps) = toValue $ fmap concat $ forM [p .. p + pred ps] $ \i -> fmap
-	(mapMaybe Hayoo.hayooAsDeclaration . Hayoo.resultResult) $
-	liftIO $ hsdevLift $ Hayoo.hayoo hq (Just i)
-runCommand (CabalList packages) = toValue $ liftIO $ hsdevLift $ Cabal.cabalList packages
-runCommand (Lint fs) = toValue $ liftIO (hsdevLift $ concat <$> mapM (\ (FileSource f c) -> HLint.hlint f c) fs)
-runCommand (Check fs ghcs') = toValue $ Log.scope "check" $ do
-	-- ensureUpToDate (Update.UpdateOptions [] ghcs' False False) fs
-	let
-		checkSome file fn = Log.scope "checkSome" $ do
-			m <- setFileSourceSession ghcs' file
-			inSessionGhc $ fn m
-	concat <$> mapM (\(FileSource f c) -> checkSome f (\m -> Check.check ghcs' m c)) fs
-runCommand (CheckLint fs ghcs') = toValue $ do
-	-- ensureUpToDate (Update.UpdateOptions [] ghcs' False False) fs
-	let
-		checkSome file fn = Log.scope "checkSome" $ do
-			m <- setFileSourceSession ghcs' file
-			inSessionGhc $ fn m
-	checkMsgs <- concat <$> mapM (\(FileSource f c) -> checkSome f (\m -> Check.check ghcs' m c)) fs
-	lintMsgs <- liftIO $ hsdevLift $ concat <$> mapM (\(FileSource f c) -> HLint.hlint f c) fs
-	return $ checkMsgs ++ lintMsgs
-runCommand (Types fs ghcs') = toValue $
-	-- ensureUpToDate (Update.UpdateOptions [] ghcs' False False) fs
-	fmap concat $ forM fs $ \(FileSource file msrc) -> do
-		m <- setFileSourceSession ghcs' file
-		inSessionGhc $ Types.fileTypes ghcs' m msrc
-runCommand (AutoFix (AutoFixShow ns)) = toValue $ return $ AutoFix.corrections ns
-runCommand (AutoFix (AutoFixFix ns rest isPure)) = toValue $ do
-	files <- fmap (ordNub . sort) $ mapM findPath $ mapMaybe (preview $ Tools.noteSource . moduleFile) ns
-	let
-		doFix :: FilePath -> Maybe String -> ([Tools.Note AutoFix.Correction], Maybe String)
-		doFix file mcts = AutoFix.autoFix fCorrs (fUpCorrs, mcts) where
-			findCorrs :: FilePath -> [Tools.Note AutoFix.Correction] -> [Tools.Note AutoFix.Correction]
-			findCorrs f = filter ((== Just f) . preview (Tools.noteSource . moduleFile))
-			fCorrs = findCorrs file ns
-			fUpCorrs = findCorrs file rest
-		runFix file
-			| isPure = return $ fst $ doFix file Nothing
-			| otherwise = do
-				(corrs', Just cts') <- doFix file <$> liftIO (Just <$> readFileUtf8 file)
-				liftIO $ writeFileUtf8 file cts'
-				return corrs'
-	concat <$> mapM runFix files
-=======
 	pids <- query @_ @(Only (Maybe Path)) "select m.cabal from modules as m where (m.file == ?);"
 		(Only $ fpath ^. path)
 	case pids of
@@ -600,7 +482,6 @@
 		return $ map (\(Only p :. r) -> makeNote (FileModule p Nothing) r) usageRegions
 
 	return $ defRenames ++ usageRenames
->>>>>>> aabbd078
 runCommand (GhcEval exprs mfile) = toValue $ do
 	mfile' <- traverse actualFileContents mfile
 	case mfile' of
@@ -608,17 +489,6 @@
 		Just (FileSource f mcts) -> do
 			m <- setFileSourceSession [] f
 			inSessionGhc $ interpretModule m mcts
-<<<<<<< HEAD
-	async' <- liftIO $ pushTask ghcw $ mapM (try . evaluate) exprs
-	res <- waitAsync async'
-	return $ map toValue' res
-	where
-		waitAsync :: CommandMonad m => Async a -> m a
-		waitAsync a = liftIO (waitCatch a) >>= either (hsdevError . GhcError . displayException) return
-		toValue' :: ToJSON a => Either SomeException a -> Value
-		toValue' (Left (SomeException e)) = object ["fail" .= show e]
-		toValue' (Right s) = toJSON s
-=======
 	inSessionGhc $ mapM (tryRepl . evaluate) exprs
 runCommand (GhcType exprs mfile) = toValue $ do
 	mfile' <- traverse actualFileContents mfile
@@ -628,7 +498,6 @@
 			m <- setFileSourceSession [] f
 			inSessionGhc $ interpretModule m mcts
 	inSessionGhc $ mapM (tryRepl . expressionType) exprs
->>>>>>> aabbd078
 runCommand Langs = toValue $ return Compat.languages
 runCommand Flags = toValue $ return ["-f" ++ prefix ++ f |
 	f <- Compat.flags,
@@ -642,25 +511,6 @@
 			deleteSession $ view sessionKey s
 runCommand Exit = toValue serverExit
 
-<<<<<<< HEAD
-targetFilters :: CommandMonad m => [TargetFilter] -> m (ModuleId -> Bool)
-targetFilters fs = do
-	fs_ <- mapM targetFilter fs
-	return $ foldr (liftM2 (&&)) (const True) fs_
-
-targetFilter :: CommandMonad m => TargetFilter -> m (ModuleId -> Bool)
-targetFilter f = case f of
-	TargetProject proj -> inProject <$> findProject proj
-	TargetFile file -> inFile <$> refineSourceFile file
-	TargetModule mname -> return $ inModule mname
-	TargetDepsOf dep -> inDeps <$> findDep dep
-	TargetPackageDb pdb -> return $ inPackageDb pdb
-	TargetCabal -> return $ inPackageDbStack userDb
-	TargetSandbox sbox -> inPackageDbStack <$> (findSandbox sbox >>= sandboxPackageDbStack)
-	TargetPackage pkg -> inPackage <$> refinePackage pkg
-	TargetSourced -> return byFile
-	TargetStandalone -> return standalone
-=======
 
 targetFilter :: Text -> Maybe Text -> TargetFilter -> (Text, [NamedParam])
 targetFilter mtable _ (TargetProject proj) = (
@@ -735,7 +585,6 @@
 					Log.sendLog Log.Trace $ "returning {} cached warnings for {}" ~~ length ns' ~~ file
 				return ns'
 			else return ns
->>>>>>> aabbd078
 
 -- Helper functions
 
@@ -829,21 +678,11 @@
 -- | Find project by name or path
 findProject :: CommandMonad m => Text -> m Project
 findProject proj = do
-<<<<<<< HEAD
-	db' <- getDb
-	proj' <- addCabal <$> findPath proj
-	let
-		resultProj =
-			refineProject db' (project proj') <|>
-			find ((== proj) . view projectName) (databaseProjects db')
-	maybe (hsdevError $ ProjectNotFound proj) return resultProj
-=======
 	proj' <- liftM addCabal $ findPath proj
 	ps <- liftM (map fromOnly) $ query "select cabal from projects where (cabal == ?) or (name == ?);" (view path proj', proj)
 	case ps of
 		[] -> hsdevError $ ProjectNotFound proj
 		_ -> SQLite.loadProject (head ps)
->>>>>>> aabbd078
 	where
 		addCabal p
 			| takeExtension (view path p) == ".cabal" = p
