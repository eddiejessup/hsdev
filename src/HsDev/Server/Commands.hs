--- conflicted
+++ resolved
@@ -27,16 +27,8 @@
 import System.IO
 import qualified System.Log.Simple as Log
 
-<<<<<<< HEAD
-import Control.Concurrent.Util
-import qualified Control.Concurrent.FiniteChan as F
-import Data.Lisp
-import Text.Format ((~~), (~%))
-import System.Directory.Paths
-=======
 import Text.Format ((~~), (~%))
 import Text.Format.Colored (coloredLine)
->>>>>>> 1501663f
 
 import HsDev.Server.Base
 import HsDev.Server.Types
@@ -114,12 +106,8 @@
 			~~ ("process" ~% escape quote myExe)
 			~~ ("args" ~% intercalate ", " (map biescape args))
 			~~ ("dir" ~% escape quote curDir)
-<<<<<<< HEAD
-	r <- runTool_ "powershell" [
-=======
 	_ <- runTool_ "powershell" [
 		"-NoProfile",
->>>>>>> 1501663f
 		"-Command",
 		script]
 	putStrLn $ "Server started at port {}" ~~ serverPort sopts
@@ -146,55 +134,7 @@
 		_ <- forkProcess proxy
 		putStrLn $ "Server started at port {}" ~~ serverPort sopts
 #endif
-<<<<<<< HEAD
-runServerCommand (Run sopts) = runServer sopts $ do
-	q <- liftIO $ newQSem 0
-	clientChan <- liftIO F.newChan
-	session <- getSession
-	_ <- liftIO $ async $ withSession session $ Log.scope "listener" $ flip finally serverExit $
-		bracket (liftIO $ makeSocket (serverPort sopts)) (liftIO . close) $ \s -> do
-			liftIO $ do
-				setSocketOption s ReuseAddr 1
-				addr' <- inet_addr "127.0.0.1"
-				bind s (sockAddr (serverPort sopts) addr')
-				listen s maxListenQueue
-			forever $ logAsync (Log.sendLog Log.Fatal . fromString) $ logIO "exception: " (Log.sendLog Log.Error . fromString) $ do
-				Log.sendLog Log.Trace "accepting connection..."
-				liftIO $ signalQSem q
-				(s', addr') <- liftIO $ accept s
-				Log.sendLog Log.Trace $ "accepted {}" ~~ show addr'
-				void $ liftIO $ forkIO $ withSession session $ Log.scope (T.pack $ show addr') $
-					logAsync (Log.sendLog Log.Fatal . fromString) $ logIO "exception: " (Log.sendLog Log.Error . fromString) $
-						flip finally (liftIO $ close s') $
-							bracket (liftIO newEmptyMVar) (liftIO . (`putMVar` ())) $ \done -> do
-								me <- liftIO myThreadId
-								let
-									timeoutWait = withSession session $ do
-										notDone <- liftIO $ isEmptyMVar done
-										when notDone $ do
-											Log.sendLog Log.Trace $ "waiting for {} to complete" ~~ show addr'
-											waitAsync <- liftIO $ async $ do
-												threadDelay 1000000
-												killThread me
-											liftIO $ void $ waitCatch waitAsync
-								liftIO $ F.putChan clientChan timeoutWait
-								processClientSocket (show addr') s'
-
-	Log.sendLog Log.Trace "waiting for starting accept thread..."
-	liftIO $ waitQSem q
-	liftIO $ putStrLn $ "Server started at port {}" ~~ serverPort sopts
-	Log.sendLog Log.Info $ "server started at port {}" ~~ serverPort sopts
-	Log.sendLog Log.Trace "waiting for accept thread..."
-	serverWait
-	Log.sendLog Log.Trace "accept thread stopped"
-	liftIO $ unlink (serverPort sopts)
-	askSession sessionDatabase >>= liftIO . DB.readAsync >>= writeCache sopts
-	Log.sendLog Log.Trace "waiting for clients..."
-	liftIO (F.stopChan clientChan) >>= sequence_
-	Log.sendLog Log.Info "server stopped"
-=======
 runServerCommand (Run sopts) = runServer sopts $ bracket_ (setupServer sopts) (shutdownServer sopts) $ return ()
->>>>>>> 1501663f
 runServerCommand (Stop copts) = runServerCommand (Remote copts False Exit)
 runServerCommand (Connect copts) = do
 	curDir <- getCurrentDirectory
@@ -237,204 +177,4 @@
 	printResult (Result r) = printValue r
 	printResult e = printValue e
 	encodeValue :: ToJSON a => a -> L.ByteString
-<<<<<<< HEAD
-	encodeValue = if clientPretty copts then encodePretty else encode
-
-findPath :: MonadIO m => CommandOptions -> FilePath -> m FilePath
-findPath copts f = liftIO $ canonicalizePath (normalise f') where
-	f'
-		| isRelative f = commandOptionsRoot copts </> f
-		| otherwise = f
-
-type Msg a = (Bool, a)
-
-isLisp :: Lens' (Msg a) Bool
-isLisp = _1
-
-msg :: Lens (Msg a) (Msg b) a b
-msg = _2
-
-jsonMsg :: a -> Msg a
-jsonMsg = (,) False
-
-lispMsg :: a -> Msg a
-lispMsg = (,) True
-
--- | Decode lisp or json
-decodeMsg :: FromJSON a => ByteString -> Either (Msg String) (Msg a)
-decodeMsg bstr = over _Left decodeType' decodeMsg' where
-	decodeType'
-		| isLisp' = lispMsg
-		| otherwise = jsonMsg
-	decodeMsg' = (lispMsg <$> decodeLisp bstr) <|> (jsonMsg <$> eitherDecode bstr)
-	isLisp' = fromMaybe False $ mplus (try' eitherDecode False) (try' decodeLisp True)
-	try' :: (ByteString -> Either String Value) -> Bool -> Maybe Bool
-	try' f l = either (const Nothing) (const $ Just l) $ f bstr
-
--- | Encode lisp or json
-encodeMsg :: ToJSON a => Msg a -> ByteString
-encodeMsg m
-	| view isLisp m = encodeLisp $ view msg m
-	| otherwise = encode $ view msg m
-
--- | Decode lisp or json request
-decodeMessage :: FromJSON a => ByteString -> Either (Msg String) (Msg (Message a))
-decodeMessage = decodeMsg
-
-encodeMessage :: ToJSON a => Msg (Message a) -> ByteString
-encodeMessage = encodeMsg
-
--- | Process request, notifications can be sent during processing
-processRequest :: SessionMonad m => CommandOptions -> Command -> m Result
-processRequest copts c = do
-	c' <- paths (findPath copts) c
-	s <- getSession
-	withSession s $ Client.runClient copts $ Client.runCommand c'
-
--- | Process client, listen for requests and process them
-processClient :: SessionMonad m => String -> F.Chan ByteString -> (ByteString -> IO ()) -> m ()
-processClient name rchan send' = do
-	Log.sendLog Log.Info "connected"
-	respChan <- liftIO newChan
-	liftIO $ void $ forkIO $ getChanContents respChan >>= mapM_ (send' . encodeMessage)
-	linkVar <- liftIO $ newMVar $ return ()
-	s <- getSession
-	exit <- askSession sessionExit
-	let
-		answer :: SessionMonad m => Msg (Message Response) -> m ()
-		answer m = do
-			unless (isNotification $ view (msg . message) m) $
-				Log.sendLog Log.Trace $ "responsed << {}" ~~ ellipsis (fromUtf8 (encode $ view (msg . message) m))
-			liftIO $ writeChan respChan m
-			where
-				ellipsis :: String -> String
-				ellipsis str
-					| length str < 100 = str
-					| otherwise = take 100 str ++ "..."
-	-- flip finally (disconnected linkVar) $ forever $ Log.scopeLog (commandLogger copts) (T.pack name) $ do
-	reqs <- liftIO $ F.readChan rchan
-	flip finally (disconnected linkVar) $
-		forM_ reqs $ \req' -> do
-			Log.sendLog Log.Trace $ "received >> {}" ~~ fromUtf8 req'
-			case decodeMessage req' of
-				Left em -> do
-					Log.sendLog Log.Warning $ "Invalid request {}" ~~ fromUtf8 req'
-					answer $ set msg (Message Nothing $ responseError $ RequestError "invalid request" $ fromUtf8 req') em
-				Right m -> void $ liftIO $ forkIO $ withSession s $ Log.scope (T.pack name) $ Log.scope "req" $
-					Log.scope (T.pack $ fromMaybe "_" (view (msg . messageId) m)) $ do
-						resp' <- flip (traverseOf (msg . message)) m $ \(Request c cdir noFile tm silent) -> do
-							let
-								onNotify n
-									| silent = return ()
-									| otherwise = traverseOf (msg . message) (const $ mmap' noFile (Response $ Left n)) m >>= answer
-							Log.sendLog Log.Trace $ "requested >> {}" ~~ fromUtf8 (encode c)
-							resp <- liftIO $ fmap (Response . Right) $ handleTimeout tm $ hsdevLiftIO $ withSession s $
-								processRequest
-									CommandOptions {
-										commandOptionsRoot = cdir,
-										commandOptionsNotify = withSession s . onNotify,
-										commandOptionsLink = void (swapMVar linkVar exit),
-										commandOptionsHold = forever (F.getChan rchan) }
-									c
-							mmap' noFile resp
-						answer resp'
-	where
-		handleTimeout :: Int -> IO Result -> IO Result
-		handleTimeout 0 = id
-		handleTimeout tm = fmap (fromMaybe $ Error $ OtherError "timeout") . timeout tm
-
-		mmap' :: SessionMonad m => Bool -> Response -> m Response
-#if mingw32_HOST_OS
-		mmap' False r = do
-			mpool <- askSession sessionMmapPool
-			case mpool of
-				Just pool -> liftIO $ mmap pool r
-				Nothing -> return r
-#endif
-		mmap' _ r = return r
-
-		-- Call on disconnected, either no action or exit command
-		disconnected :: SessionMonad m => MVar (IO ()) -> m ()
-		disconnected var = do
-			Log.sendLog Log.Info "disconnected"
-			liftIO $ join $ takeMVar var
-
--- | Process client by socket
-processClientSocket :: SessionMonad m => String -> Socket -> m ()
-processClientSocket name s = do
-	recvChan <- liftIO F.newChan
-	liftIO $ void $ forkIO $ finally
-		(Net.getContents s >>= mapM_ (F.putChan recvChan) . L.lines)
-		(F.closeChan recvChan)
-	processClient name recvChan (sendLine s)
-	where
-		-- NOTE: Network version of `sendAll` goes to infinite loop on client socket close
-		-- when server's send is blocked, see https://github.com/haskell/network/issues/155
-		-- After that issue fixed we may revert to `processClientHandle`
-		sendLine :: Socket -> ByteString -> IO ()
-		sendLine sock bs = sendAll sock $ L.toStrict $ L.snoc bs '\n'
-		sendAll :: Socket -> BS.ByteString -> IO ()
-		sendAll sock bs
-			| BS.null bs = return ()
-			| otherwise = do
-				sent <- Net.send sock bs
-				when (sent > 0) $ sendAll sock (BS.drop sent bs)
-
-#if mingw32_HOST_OS
-data MmapFile = MmapFile String
-
-instance ToJSON MmapFile where
-	toJSON (MmapFile f) = object ["file" .= f]
-
-instance FromJSON MmapFile where
-	parseJSON = withObject "file" $ \v -> MmapFile <$> v .:: "file"
-
--- | Push message to mmap and return response which points to this mmap
-mmap :: Pool -> Response -> IO Response
-mmap mmapPool r
-	| L.length msg' <= 1024 = return r
-	| otherwise = do
-		rvar <- newEmptyMVar
-		_ <- forkIO $ flip finally (tryPutMVar rvar r) $ void $ withName mmapPool $ \mmapName -> runExceptT $ catchError
-			(withMapFile mmapName (L.toStrict msg') $ liftIO $ do
-				_ <- tryPutMVar rvar $ result $ MmapFile mmapName
-				-- give 10 seconds for client to read data
-				threadDelay 10000000)
-			(\_ -> liftIO $ void $ tryPutMVar rvar r)
-		takeMVar rvar
-	where
-		msg' = encode r
-#endif
-
--- | If response points to mmap, get its contents and parse
-unMmap :: Response -> IO Response
-#if mingw32_HOST_OS
-unMmap (Response (Right (Result v)))
-	| Just (MmapFile f) <- parseMaybe parseJSON v = do
-		cts <- runExceptT (fmap L.fromStrict (readMapFile f))
-		case cts of
-			Left _ -> return $ responseError $ ResponseError "can't read map view of file" f
-			Right r' -> case eitherDecode r' of
-				Left e' -> return $ responseError $ ResponseError ("can't parse response: {}" ~~ e') (fromUtf8 r')
-				Right r'' -> return r''
-#endif
-unMmap r = return r
-
-makeSocket :: ConnectionPort -> IO Socket
-makeSocket (NetworkPort _) = socket AF_INET Stream defaultProtocol
-makeSocket (UnixPort _) = socket AF_UNIX Stream defaultProtocol
-
-sockAddr :: ConnectionPort -> HostAddress -> SockAddr
-sockAddr (NetworkPort p) addr = SockAddrInet (fromIntegral p) addr
-sockAddr (UnixPort s) _ = SockAddrUnix s
-
-unlink :: ConnectionPort -> IO ()
-unlink (NetworkPort _) = return ()
-#if mingw32_HOST_OS
-unlink (UnixPort _) = return ()
-#else
-unlink (UnixPort s) = removeLink s
-#endif
-=======
-	encodeValue = if clientPretty copts then encodePretty else encode
->>>>>>> 1501663f
+	encodeValue = if clientPretty copts then encodePretty else encode