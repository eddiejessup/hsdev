{-# LANGUAGE CPP, OverloadedStrings, CPP, PatternGuards #-}
{-# OPTIONS_GHC -fno-warn-orphans #-}

module HsDev.Server.Base (
	initLog, runServer, Server,
	setupServer, shutdownServer,
	startServer, startServer_, stopServer, withServer, withServer_, inServer, clientCommand, parseCommand, readCommand,
	sendServer, sendServer_,
	findPath,
	processRequest, processClient, processClientSocket,

	mmap, unMmap, makeSocket, sockAddr,

	module HsDev.Server.Types,
	module HsDev.Server.Message
	) where

import Control.Concurrent
import Control.Concurrent.Async
import Control.Lens (set, traverseOf, view)
import Control.Monad
import Control.Monad.Except
import Control.Monad.Reader
import Control.Monad.Catch (bracket_, bracket, finally)
import Data.Aeson hiding (Result, Error)
import Data.Default
import qualified Data.ByteString.Char8 as BS
import Data.ByteString.Lazy.Char8 (ByteString)
import qualified Data.ByteString.Lazy.Char8 as L
import Data.Maybe
<<<<<<< HEAD
import Data.String
import Data.Text (Text)
import qualified Data.Text as T (pack, unpack)
import System.Log.Simple hiding (Level(..), Message)
import qualified System.Log.Simple.Base as Log
import System.Directory (removeDirectoryRecursive, createDirectoryIfMissing)
=======
import Data.String (fromString)
import qualified Data.Text as T (pack)
import Options.Applicative (info, progDesc)
import System.Log.Simple hiding (Level(..), Message)
import qualified System.Log.Simple.Base as Log (level_)
import qualified System.Log.Simple as Log
import Network.Socket hiding (connect)
import qualified Network.Socket.ByteString as Net (send)
import qualified Network.Socket.ByteString.Lazy as Net (getContents)
>>>>>>> 1501663f
import System.FilePath
import Text.Format ((~~))

import Control.Concurrent.Util
import qualified Control.Concurrent.FiniteChan as F
import System.Directory.Paths
import qualified System.Directory.Watcher as Watcher
<<<<<<< HEAD
import Text.Format ((~~), (~%))
=======
>>>>>>> 1501663f

import qualified HsDev.Client.Commands as Client
import qualified HsDev.Database.SQLite as SQLite
import HsDev.Error
import qualified HsDev.Database.Update as Update
import HsDev.Inspect (getDefines)
import HsDev.Tools.Ghc.Worker
import HsDev.Server.Types
import HsDev.Server.Message
import HsDev.Symbols.Location (ModuleLocation(..))
import qualified HsDev.Watcher as W
import HsDev.Util

#if mingw32_HOST_OS
import Data.Aeson.Types hiding (Result, Error)
import System.Win32.FileMapping.Memory (withMapFile, readMapFile)
import System.Win32.FileMapping.NamePool
#endif

-- | Inits log chan and returns functions (print message, wait channel)
initLog :: ServerOpts -> IO SessionLog
initLog sopts = do
	msgs <- F.newChan
	l <- newLog (logCfg [("", Log.level_ . T.pack . serverLogLevel $ sopts)]) $ concat [
<<<<<<< HEAD
		[handler text console | not $ serverSilent sopts],
		[handler text (chaner msgs)],
=======
		[handler text coloredConsole | not $ serverSilent sopts],
		[chaner msgs],
>>>>>>> 1501663f
		[handler text (file f) | f <- maybeToList (serverLog sopts)]]
	let
		listenLog = F.dupChan msgs >>= F.readChan
	return $ SessionLog l listenLog (stopLog l)

-- | Run server
runServer :: ServerOpts -> ServerM IO () -> IO ()
runServer sopts act = bracket (initLog sopts) sessionLogWait $ \slog -> Watcher.withWatcher $ \watcher -> withLog (sessionLogger slog) $ do
	waitSem <- liftIO $ newQSem 0
<<<<<<< HEAD
	db <- liftIO $ DB.newAsync
	withCache sopts () $ \cdir -> do
		sendLog Log.Trace $ "Checking cache version in {}" ~~ cdir 
		ver <- liftIO $ Cache.readVersion $ cdir </> Cache.versionCache
		sendLog Log.Debug $ "Cache version: {}" ~~ strVersion ver
		unless (sameVersion (cutVersion version) (cutVersion ver)) $ ignoreIO $ do
			sendLog Log.Info $ "Cache version ({cache}) is incompatible with hsdev version ({hsdev}), removing cache ({dir})" ~~
				("cache" ~% strVersion ver) ~~
				("hsdev" ~% strVersion version) ~~
				("dir" ~% cdir)
			-- drop cache
			liftIO $ removeDirectoryRecursive cdir
		sendLog Log.Debug $ "Writing new cache version: {}" ~~ strVersion version
		liftIO $ createDirectoryIfMissing True cdir
		liftIO $ Cache.writeVersion $ cdir </> Cache.versionCache
	when (serverLoad sopts) $ withCache sopts () $ \cdir -> do
		sendLog Log.Info $ "Loading cache from {}" ~~ cdir
		dbCache <- liftA merge <$> liftIO (SC.load cdir)
		case dbCache of
			Left err -> sendLog Log.Error $ "Failed to load cache: {}" ~~ err
			Right dbCache' -> DB.update db (return dbCache')
=======
	srcs <- liftIO $ newMVar mempty
	sqlDb <- liftIO $ SQLite.initialize (fromMaybe ":memory:" $ serverDbFile sopts)
	clientChan <- liftIO F.newChan
>>>>>>> 1501663f
#if mingw32_HOST_OS
	mmapPool <- Just <$> liftIO (createPool "hsdev")
#endif
	ghcw <- ghcWorker
	defs <- liftIO getDefines
	let
		session = Session
			srcs
			sqlDb
			slog
			watcher
#if mingw32_HOST_OS
			mmapPool
#endif
			ghcw
			(do
<<<<<<< HEAD
				withLog (sessionLogger slog) $ sendLog Log.Trace "stopping server"
=======
				withLog (sessionLogger slog) $ Log.sendLog Log.Trace "stopping server"
>>>>>>> 1501663f
				signalQSem waitSem)
			(waitQSem waitSem)
			clientChan
			defs
<<<<<<< HEAD
	_ <- liftIO $ forkIO $ Update.onEvent watcher $ \w e -> withSession session $
		void $ Client.runClient def $ Update.processEvent def w e
	liftIO $ runReaderT (runServerM act) session
=======
	_ <- liftIO $ forkIO $ do
		emptyTask <- async $ return ()
		updaterTask <- newMVar emptyTask
		tasksVar <- newMVar []
		Update.onEvent watcher $ \w e -> withSession session $
			void $ Client.runClient def $ Update.processEvent (withSession session . void . Client.runClient def . Update.applyUpdates def) updaterTask tasksVar w e
	liftIO $ runReaderT (runServerM $ watchDb >> act) session

-- | Set initial watch: package-dbs, projects and standalone sources
watchDb :: SessionMonad m => m ()
watchDb = do
	w <- askSession sessionWatcher
	-- TODO: Implement watching package-dbs
	cabals <- SQLite.query_ "select cabal from projects;"
	projects <- mapM (SQLite.loadProject . SQLite.fromOnly) cabals
	liftIO $ mapM_ (\proj -> W.watchProject w proj []) projects

	files <- SQLite.query_ "select file from modules where file is not null and cabal is null;"
	liftIO $ mapM_ (\(SQLite.Only f) -> W.watchModule w (FileModule f Nothing)) files
>>>>>>> 1501663f

type Server = Worker (ServerM IO)

-- | Start listening for incoming connections
setupServer :: ServerOpts -> ServerM IO ()
setupServer sopts = do
	q <- liftIO $ newQSem 0
	clientChan <- askSession sessionClients
	session <- getSession
	_ <- liftIO $ async $ withSession session $ Log.scope "listener" $ flip finally serverExit $
		bracket (liftIO $ makeSocket (serverPort sopts)) (liftIO . close) $ \s -> do
			liftIO $ do
				setSocketOption s ReuseAddr 1
				addr' <- inet_addr "127.0.0.1"
				bind s (sockAddr (serverPort sopts) addr')
				listen s maxListenQueue
			forever $ logAsync (Log.sendLog Log.Fatal . fromString) $ logIO "exception: " (Log.sendLog Log.Error . fromString) $ do
				Log.sendLog Log.Trace "accepting connection..."
				liftIO $ signalQSem q
				(s', addr') <- liftIO $ accept s
				Log.sendLog Log.Trace $ "accepted {}" ~~ show addr'
				void $ liftIO $ forkIO $ withSession session $ Log.scope (T.pack $ show addr') $
					logAsync (Log.sendLog Log.Fatal . fromString) $ logIO "exception: " (Log.sendLog Log.Error . fromString) $
						flip finally (liftIO $ close s') $
							bracket (liftIO newEmptyMVar) (liftIO . (`putMVar` ())) $ \done -> do
								me <- liftIO myThreadId
								let
									timeoutWait = withSession session $ do
										notDone <- liftIO $ isEmptyMVar done
										when notDone $ do
											Log.sendLog Log.Trace $ "waiting for {} to complete" ~~ show addr'
											waitAsync <- liftIO $ async $ do
												threadDelay 1000000
												killThread me
											liftIO $ void $ waitCatch waitAsync
								liftIO $ F.putChan clientChan timeoutWait
								processClientSocket (show addr') s'

	Log.sendLog Log.Trace "waiting for starting accept thread..."
	liftIO $ waitQSem q
	liftIO $ putStrLn $ "Server started at port {}" ~~ serverPort sopts

-- | Shutdown server
shutdownServer :: ServerOpts -> ServerM IO ()
shutdownServer sopts = do
	Log.sendLog Log.Trace "waiting for accept thread..."
	serverWait
	Log.sendLog Log.Trace "accept thread stopped"
	liftIO $ unlink (serverPort sopts)
	Log.sendLog Log.Trace "waiting for clients..."
	serverWaitClients
	Log.sendLog Log.Info "server stopped"

startServer :: ServerOpts -> IO Server
<<<<<<< HEAD
startServer sopts = startWorker (runServer sopts) id id

inServer :: Server -> CommandOptions -> Command -> IO Result
inServer srv copts c = do
	c' <- canonicalize c
	inWorker srv (Client.runClient copts $ Client.runCommand c')

chaner :: F.Chan String -> Consumer Text
chaner ch = return $ F.putChan ch . T.unpack

-- | Perform action on cache
withCache :: Monad m => ServerOpts -> a -> (FilePath -> m a) -> m a
withCache sopts v onCache = case serverCache sopts of
	Nothing -> return v
	Just cdir -> onCache cdir

writeCache :: SessionMonad m => ServerOpts -> Database -> m ()
writeCache sopts db = withCache sopts () $ \cdir -> do
	sendLog Log.Info $ "writing cache to {}" ~~ cdir
	logIO "cache writing exception: " (sendLog Log.Error . fromString) $ do
		let
			sd = structurize db
		liftIO $ SC.dump cdir sd
		forM_ (M.keys (structuredPackageDbs sd)) $ \c -> sendLog Log.Debug ("cache write: cabal {}" ~~ show c)
		forM_ (M.keys (structuredProjects sd)) $ \p -> sendLog Log.Debug ("cache write: project {}" ~~ p)
		case allModules (structuredFiles sd) of
			[] -> return ()
			ms -> sendLog Log.Debug $ "cache write: {} files" ~~ length ms
	sendLog Log.Info $ "cache saved to {}" ~~ cdir

readCache :: SessionMonad m => ServerOpts -> (FilePath -> ExceptT String IO Structured) -> m (Maybe Database)
readCache sopts act = do
=======
startServer sopts = startWorker (runServer sopts) (bracket_ (setupServer sopts) (shutdownServer sopts)) id

-- Tiny version with no network stuff
startServer_ :: ServerOpts -> IO Server
startServer_ sopts = startWorker (runServer sopts) id id

stopServer :: Server -> IO ()
stopServer s = sendServer_ s ["exit"] >> stopWorker s

withServer :: ServerOpts -> (Server -> IO a) -> IO a
withServer sopts = bracket (startServer sopts) stopServer

withServer_ :: ServerOpts -> (Server -> IO a) -> IO a
withServer_ sopts = bracket (startServer_ sopts) stopServer

inServer :: Server -> ServerM IO a -> IO a
inServer = inWorker

clientCommand :: CommandOptions -> Command -> ServerM IO Result
clientCommand copts c = do
	c' <- liftIO $ canonicalize c
	Client.runClient copts (Client.runCommand c')

parseCommand :: [String] -> Either String Command
parseCommand = parseArgs "hsdev" (info cmdP (progDesc "hsdev tool"))

readCommand :: [String] -> Command
readCommand = either error id . parseCommand

sendServer :: Server -> CommandOptions -> [String] -> IO Result
sendServer srv copts args = do
	case parseCommand args of
		Left e -> hsdevError $ RequestError e (unwords args)
		Right c -> inServer srv (clientCommand copts c)

sendServer_ :: Server -> [String] -> IO Result
sendServer_ srv = sendServer srv def

chaner :: F.Chan Log.Message -> Consumer Log.Message
chaner ch = return $ F.putChan ch

findPath :: MonadIO m => CommandOptions -> FilePath -> m FilePath
findPath copts f = liftIO $ canonicalize (normalise f') where
	f' = absolutise (fromFilePath $ commandOptionsRoot copts) f

-- | Process request, notifications can be sent during processing
processRequest :: SessionMonad m => CommandOptions -> Command -> m Result
processRequest copts c = do
	c' <- paths (findPath copts) c
>>>>>>> 1501663f
	s <- getSession
	withSession s $ Client.runClient copts $ Client.runCommand c'

-- | Process client, listen for requests and process them
processClient :: SessionMonad m => String -> F.Chan ByteString -> (ByteString -> IO ()) -> m ()
processClient name rchan send' = do
	Log.sendLog Log.Info "connected"
	respChan <- liftIO newChan
	liftIO $ void $ forkIO $ getChanContents respChan >>= mapM_ (send' . encodeMessage)
	linkVar <- liftIO $ newMVar $ return ()
	s <- getSession
	exit <- askSession sessionExit
	let
		answer :: SessionMonad m => Msg (Message Response) -> m ()
		answer m = do
			unless (isNotification $ view (msg . message) m) $
				Log.sendLog Log.Trace $ "responsed << {}" ~~ ellipsis (fromUtf8 (encode $ view (msg . message) m))
			liftIO $ writeChan respChan m
			where
				ellipsis :: String -> String
				ellipsis str
					| length str < 100 = str
					| otherwise = take 100 str ++ "..."
	-- flip finally (disconnected linkVar) $ forever $ Log.scopeLog (commandLogger copts) (T.pack name) $ do
	reqs <- liftIO $ F.readChan rchan
	flip finally (disconnected linkVar) $
		forM_ reqs $ \req' -> do
			Log.sendLog Log.Trace $ "received >> {}" ~~ fromUtf8 req'
			case decodeMessage req' of
				Left em -> do
					Log.sendLog Log.Warning $ "Invalid request {}" ~~ fromUtf8 req'
					answer $ set msg (Message Nothing $ responseError $ RequestError "invalid request" $ fromUtf8 req') em
				Right m -> void $ liftIO $ forkIO $ withSession s $ Log.scope (T.pack name) $ Log.scope "req" $
					Log.scope (T.pack $ fromMaybe "_" (view (msg . messageId) m)) $ do
						resp' <- flip (traverseOf (msg . message)) m $ \(Request c cdir noFile tm silent) -> do
							let
								onNotify n
									| silent = return ()
									| otherwise = traverseOf (msg . message) (const $ mmap' noFile (Response $ Left n)) m >>= answer
							Log.sendLog Log.Trace $ "requested >> {}" ~~ fromUtf8 (encode c)
							resp <- liftIO $ fmap (Response . Right) $ handleTimeout tm $ hsdevLiftIO $ withSession s $
								processRequest
									CommandOptions {
										commandOptionsRoot = cdir,
										commandOptionsNotify = withSession s . onNotify,
										commandOptionsLink = void (swapMVar linkVar exit),
										commandOptionsHold = forever (F.getChan rchan) }
									c
							mmap' noFile resp
						answer resp'
	where
		handleTimeout :: Int -> IO Result -> IO Result
		handleTimeout 0 = id
		handleTimeout tm = fmap (fromMaybe $ Error $ OtherError "timeout") . timeout tm

		mmap' :: SessionMonad m => Bool -> Response -> m Response
#if mingw32_HOST_OS
		mmap' False r = do
			mpool <- askSession sessionMmapPool
			case mpool of
				Just pool -> liftIO $ mmap pool r
				Nothing -> return r
#endif
		mmap' _ r = return r

		-- Call on disconnected, either no action or exit command
		disconnected :: SessionMonad m => MVar (IO ()) -> m ()
		disconnected var = do
			Log.sendLog Log.Info "disconnected"
			liftIO $ join $ takeMVar var

-- | Process client by socket
processClientSocket :: SessionMonad m => String -> Socket -> m ()
processClientSocket name s = do
	recvChan <- liftIO F.newChan
	liftIO $ void $ forkIO $ finally
		(Net.getContents s >>= mapM_ (F.putChan recvChan) . L.lines)
		(F.closeChan recvChan)
	processClient name recvChan (sendLine s)
	where
<<<<<<< HEAD
		cacheErr e = sendLog Log.Error ("Error reading cache: {}" ~~ e) >> return Nothing
		cacheOk s = do
			forM_ (M.keys (structuredPackageDbs s)) $ \c -> sendLog Log.Debug ("cache read: cabal {}" ~~ show c)
			forM_ (M.keys (structuredProjects s)) $ \p -> sendLog Log.Debug ("cache read: project {}" ~~ p)
			case allModules (structuredFiles s) of
				[] -> return ()
				ms -> sendLog Log.Debug $ "cache read: {} files" ~~ length ms
			return $ Just $ merge s
=======
		-- NOTE: Network version of `sendAll` goes to infinite loop on client socket close
		-- when server's send is blocked, see https://github.com/haskell/network/issues/155
		-- After that issue fixed we may revert to `processClientHandle`
		sendLine :: Socket -> ByteString -> IO ()
		sendLine sock bs = sendAll sock $ L.toStrict $ L.snoc bs '\n'
		sendAll :: Socket -> BS.ByteString -> IO ()
		sendAll sock bs
			| BS.null bs = return ()
			| otherwise = do
				sent <- Net.send sock bs
				when (sent > 0) $ sendAll sock (BS.drop sent bs)

#if mingw32_HOST_OS
data MmapFile = MmapFile String

instance ToJSON MmapFile where
	toJSON (MmapFile f) = object ["file" .= f]

instance FromJSON MmapFile where
	parseJSON = withObject "file" $ \v -> MmapFile <$> v .:: "file"

-- | Push message to mmap and return response which points to this mmap
mmap :: Pool -> Response -> IO Response
mmap mmapPool r
	| L.length msg' <= 1024 = return r
	| otherwise = do
		rvar <- newEmptyMVar
		_ <- forkIO $ flip finally (tryPutMVar rvar r) $ void $ withName mmapPool $ \mmapName -> runExceptT $ catchError
			(withMapFile mmapName (L.toStrict msg') $ liftIO $ do
				_ <- tryPutMVar rvar $ result $ MmapFile mmapName
				-- give 10 seconds for client to read data
				threadDelay 10000000)
			(\_ -> liftIO $ void $ tryPutMVar rvar r)
		takeMVar rvar
	where
		msg' = encode r
#endif

-- | If response points to mmap, get its contents and parse
unMmap :: Response -> IO Response
#if mingw32_HOST_OS
unMmap (Response (Right (Result v)))
	| Just (MmapFile f) <- parseMaybe parseJSON v = do
		cts <- runExceptT (fmap L.fromStrict (readMapFile f))
		case cts of
			Left _ -> return $ responseError $ ResponseError "can't read map view of file" f
			Right r' -> case eitherDecode r' of
				Left e' -> return $ responseError $ ResponseError ("can't parse response: {}" ~~ e') (fromUtf8 r')
				Right r'' -> return r''
#endif
unMmap r = return r

makeSocket :: ConnectionPort -> IO Socket
makeSocket (NetworkPort _) = socket AF_INET Stream defaultProtocol
makeSocket (UnixPort _) = socket AF_UNIX Stream defaultProtocol

sockAddr :: ConnectionPort -> HostAddress -> SockAddr
sockAddr (NetworkPort p) addr = SockAddrInet (fromIntegral p) addr
sockAddr (UnixPort s) _ = SockAddrUnix s

unlink :: ConnectionPort -> IO ()
unlink (NetworkPort _) = return ()
#if mingw32_HOST_OS
unlink (UnixPort _) = return ()
#else
unlink (UnixPort s) = removeLink s
#endif
>>>>>>> 1501663f
<|MERGE_RESOLUTION|>--- conflicted
+++ resolved
@@ -28,14 +28,6 @@
 import Data.ByteString.Lazy.Char8 (ByteString)
 import qualified Data.ByteString.Lazy.Char8 as L
 import Data.Maybe
-<<<<<<< HEAD
-import Data.String
-import Data.Text (Text)
-import qualified Data.Text as T (pack, unpack)
-import System.Log.Simple hiding (Level(..), Message)
-import qualified System.Log.Simple.Base as Log
-import System.Directory (removeDirectoryRecursive, createDirectoryIfMissing)
-=======
 import Data.String (fromString)
 import qualified Data.Text as T (pack)
 import Options.Applicative (info, progDesc)
@@ -45,7 +37,6 @@
 import Network.Socket hiding (connect)
 import qualified Network.Socket.ByteString as Net (send)
 import qualified Network.Socket.ByteString.Lazy as Net (getContents)
->>>>>>> 1501663f
 import System.FilePath
 import Text.Format ((~~))
 
@@ -53,10 +44,6 @@
 import qualified Control.Concurrent.FiniteChan as F
 import System.Directory.Paths
 import qualified System.Directory.Watcher as Watcher
-<<<<<<< HEAD
-import Text.Format ((~~), (~%))
-=======
->>>>>>> 1501663f
 
 import qualified HsDev.Client.Commands as Client
 import qualified HsDev.Database.SQLite as SQLite
@@ -81,13 +68,8 @@
 initLog sopts = do
 	msgs <- F.newChan
 	l <- newLog (logCfg [("", Log.level_ . T.pack . serverLogLevel $ sopts)]) $ concat [
-<<<<<<< HEAD
-		[handler text console | not $ serverSilent sopts],
-		[handler text (chaner msgs)],
-=======
 		[handler text coloredConsole | not $ serverSilent sopts],
 		[chaner msgs],
->>>>>>> 1501663f
 		[handler text (file f) | f <- maybeToList (serverLog sopts)]]
 	let
 		listenLog = F.dupChan msgs >>= F.readChan
@@ -97,33 +79,9 @@
 runServer :: ServerOpts -> ServerM IO () -> IO ()
 runServer sopts act = bracket (initLog sopts) sessionLogWait $ \slog -> Watcher.withWatcher $ \watcher -> withLog (sessionLogger slog) $ do
 	waitSem <- liftIO $ newQSem 0
-<<<<<<< HEAD
-	db <- liftIO $ DB.newAsync
-	withCache sopts () $ \cdir -> do
-		sendLog Log.Trace $ "Checking cache version in {}" ~~ cdir 
-		ver <- liftIO $ Cache.readVersion $ cdir </> Cache.versionCache
-		sendLog Log.Debug $ "Cache version: {}" ~~ strVersion ver
-		unless (sameVersion (cutVersion version) (cutVersion ver)) $ ignoreIO $ do
-			sendLog Log.Info $ "Cache version ({cache}) is incompatible with hsdev version ({hsdev}), removing cache ({dir})" ~~
-				("cache" ~% strVersion ver) ~~
-				("hsdev" ~% strVersion version) ~~
-				("dir" ~% cdir)
-			-- drop cache
-			liftIO $ removeDirectoryRecursive cdir
-		sendLog Log.Debug $ "Writing new cache version: {}" ~~ strVersion version
-		liftIO $ createDirectoryIfMissing True cdir
-		liftIO $ Cache.writeVersion $ cdir </> Cache.versionCache
-	when (serverLoad sopts) $ withCache sopts () $ \cdir -> do
-		sendLog Log.Info $ "Loading cache from {}" ~~ cdir
-		dbCache <- liftA merge <$> liftIO (SC.load cdir)
-		case dbCache of
-			Left err -> sendLog Log.Error $ "Failed to load cache: {}" ~~ err
-			Right dbCache' -> DB.update db (return dbCache')
-=======
 	srcs <- liftIO $ newMVar mempty
 	sqlDb <- liftIO $ SQLite.initialize (fromMaybe ":memory:" $ serverDbFile sopts)
 	clientChan <- liftIO F.newChan
->>>>>>> 1501663f
 #if mingw32_HOST_OS
 	mmapPool <- Just <$> liftIO (createPool "hsdev")
 #endif
@@ -140,20 +98,11 @@
 #endif
 			ghcw
 			(do
-<<<<<<< HEAD
-				withLog (sessionLogger slog) $ sendLog Log.Trace "stopping server"
-=======
 				withLog (sessionLogger slog) $ Log.sendLog Log.Trace "stopping server"
->>>>>>> 1501663f
 				signalQSem waitSem)
 			(waitQSem waitSem)
 			clientChan
 			defs
-<<<<<<< HEAD
-	_ <- liftIO $ forkIO $ Update.onEvent watcher $ \w e -> withSession session $
-		void $ Client.runClient def $ Update.processEvent def w e
-	liftIO $ runReaderT (runServerM act) session
-=======
 	_ <- liftIO $ forkIO $ do
 		emptyTask <- async $ return ()
 		updaterTask <- newMVar emptyTask
@@ -173,7 +122,6 @@
 
 	files <- SQLite.query_ "select file from modules where file is not null and cabal is null;"
 	liftIO $ mapM_ (\(SQLite.Only f) -> W.watchModule w (FileModule f Nothing)) files
->>>>>>> 1501663f
 
 type Server = Worker (ServerM IO)
 
@@ -228,40 +176,6 @@
 	Log.sendLog Log.Info "server stopped"
 
 startServer :: ServerOpts -> IO Server
-<<<<<<< HEAD
-startServer sopts = startWorker (runServer sopts) id id
-
-inServer :: Server -> CommandOptions -> Command -> IO Result
-inServer srv copts c = do
-	c' <- canonicalize c
-	inWorker srv (Client.runClient copts $ Client.runCommand c')
-
-chaner :: F.Chan String -> Consumer Text
-chaner ch = return $ F.putChan ch . T.unpack
-
--- | Perform action on cache
-withCache :: Monad m => ServerOpts -> a -> (FilePath -> m a) -> m a
-withCache sopts v onCache = case serverCache sopts of
-	Nothing -> return v
-	Just cdir -> onCache cdir
-
-writeCache :: SessionMonad m => ServerOpts -> Database -> m ()
-writeCache sopts db = withCache sopts () $ \cdir -> do
-	sendLog Log.Info $ "writing cache to {}" ~~ cdir
-	logIO "cache writing exception: " (sendLog Log.Error . fromString) $ do
-		let
-			sd = structurize db
-		liftIO $ SC.dump cdir sd
-		forM_ (M.keys (structuredPackageDbs sd)) $ \c -> sendLog Log.Debug ("cache write: cabal {}" ~~ show c)
-		forM_ (M.keys (structuredProjects sd)) $ \p -> sendLog Log.Debug ("cache write: project {}" ~~ p)
-		case allModules (structuredFiles sd) of
-			[] -> return ()
-			ms -> sendLog Log.Debug $ "cache write: {} files" ~~ length ms
-	sendLog Log.Info $ "cache saved to {}" ~~ cdir
-
-readCache :: SessionMonad m => ServerOpts -> (FilePath -> ExceptT String IO Structured) -> m (Maybe Database)
-readCache sopts act = do
-=======
 startServer sopts = startWorker (runServer sopts) (bracket_ (setupServer sopts) (shutdownServer sopts)) id
 
 -- Tiny version with no network stuff
@@ -311,7 +225,6 @@
 processRequest :: SessionMonad m => CommandOptions -> Command -> m Result
 processRequest copts c = do
 	c' <- paths (findPath copts) c
->>>>>>> 1501663f
 	s <- getSession
 	withSession s $ Client.runClient copts $ Client.runCommand c'
 
@@ -392,16 +305,6 @@
 		(F.closeChan recvChan)
 	processClient name recvChan (sendLine s)
 	where
-<<<<<<< HEAD
-		cacheErr e = sendLog Log.Error ("Error reading cache: {}" ~~ e) >> return Nothing
-		cacheOk s = do
-			forM_ (M.keys (structuredPackageDbs s)) $ \c -> sendLog Log.Debug ("cache read: cabal {}" ~~ show c)
-			forM_ (M.keys (structuredProjects s)) $ \p -> sendLog Log.Debug ("cache read: project {}" ~~ p)
-			case allModules (structuredFiles s) of
-				[] -> return ()
-				ms -> sendLog Log.Debug $ "cache read: {} files" ~~ length ms
-			return $ Just $ merge s
-=======
 		-- NOTE: Network version of `sendAll` goes to infinite loop on client socket close
 		-- when server's send is blocked, see https://github.com/haskell/network/issues/155
 		-- After that issue fixed we may revert to `processClientHandle`
@@ -468,5 +371,4 @@
 unlink (UnixPort _) = return ()
 #else
 unlink (UnixPort s) = removeLink s
-#endif
->>>>>>> 1501663f
+#endif