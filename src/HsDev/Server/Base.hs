--- conflicted
+++ resolved
@@ -17,7 +17,6 @@
 import Control.Monad.Reader
 import Data.Default
 import Data.Maybe
-import Data.String
 import Data.Text (Text)
 import qualified Data.Text as T (pack, unpack)
 import Options.Applicative (info, progDesc)
@@ -82,19 +81,11 @@
 		liftIO $ createDirectoryIfMissing True cdir
 		liftIO $ Cache.writeVersion $ cdir </> Cache.versionCache
 	when (serverLoad sopts) $ withCache sopts () $ \cdir -> do
-<<<<<<< HEAD
-		outputStr Log.Info $ "Loading cache from {}" ~~ cdir
+		Log.sendLog Log.Info $ "Loading cache from {}" ~~ cdir
 		-- dbCache <- liftA merge <$> SC.load cdir
 		-- case dbCache of
 		-- 	Left err -> outputStr Log.Error $ "Failed to load cache: {}" ~~ err
 		-- 	Right dbCache' -> DB.update db (return dbCache')
-=======
-		Log.sendLog Log.Info $ "Loading cache from {}" ~~ cdir
-		dbCache <- liftA merge <$> liftIO (SC.load cdir)
-		case dbCache of
-			Left err -> Log.sendLog Log.Error $ "Failed to load cache: {}" ~~ err
-			Right dbCache' -> DB.update db (return dbCache')
->>>>>>> 1f6191ce
 #if mingw32_HOST_OS
 	mmapPool <- Just <$> liftIO (createPool "hsdev")
 #endif
@@ -158,44 +149,16 @@
 	Just cdir -> onCache cdir
 
 writeCache :: SessionMonad m => ServerOpts -> Database -> m ()
-<<<<<<< HEAD
 writeCache sopts _ = withCache sopts () $ \cdir -> do
-	Log.log Log.Info $ "writing cache to {}" ~~ cdir
-	Log.log Log.Warning $ "not implemented {}" ~~ cdir
+	Log.sendLog Log.Info $ "writing cache to {}" ~~ cdir
+	Log.sendLog Log.Warning $ "not implemented {}" ~~ cdir
 
 readCache :: SessionMonad m => ServerOpts -> (FilePath -> ExceptT String IO Database) -> m (Maybe Database)
-=======
-writeCache sopts db = withCache sopts () $ \cdir -> do
-	Log.sendLog Log.Info $ "writing cache to {}" ~~ cdir
-	logIO "cache writing exception: " (Log.sendLog Log.Error . fromString) $ do
-		let
-			sd = structurize db
-		liftIO $ SC.dump cdir sd
-		forM_ (M.keys (structuredPackageDbs sd)) $ \c -> Log.sendLog Log.Debug ("cache write: cabal {}" ~~ show c)
-		forM_ (M.keys (structuredProjects sd)) $ \p -> Log.sendLog Log.Debug ("cache write: project {}" ~~ p)
-		case (structuredFiles sd) ^.. databaseModules . each of
-			[] -> return ()
-			ms -> Log.sendLog Log.Debug $ "cache write: {} files" ~~ length ms
-	Log.sendLog Log.Info $ "cache saved to {}" ~~ cdir
-
-readCache :: SessionMonad m => ServerOpts -> (FilePath -> ExceptT String IO Structured) -> m (Maybe Database)
->>>>>>> 1f6191ce
 readCache sopts act = do
 	s <- getSession
 	liftIO $ withSession s $ withCache sopts Nothing $ \fpath -> do
 		res <- liftIO $ runExceptT $ act fpath
 		either cacheErr cacheOk res
 	where
-<<<<<<< HEAD
-		cacheErr e = Log.log Log.Error ("Error reading cache: {}" ~~ e) >> return Nothing
-		cacheOk = return . Just
-=======
 		cacheErr e = Log.sendLog Log.Error ("Error reading cache: {}" ~~ e) >> return Nothing
-		cacheOk s = do
-			forM_ (M.keys (structuredPackageDbs s)) $ \c -> Log.sendLog Log.Debug ("cache read: cabal {}" ~~ show c)
-			forM_ (M.keys (structuredProjects s)) $ \p -> Log.sendLog Log.Debug ("cache read: project {}" ~~ p)
-			case (structuredFiles s) ^.. databaseModules . each of
-				[] -> return ()
-				ms -> Log.sendLog Log.Debug $ "cache read: {} files" ~~ length ms
-			return $ Just $ merge s
->>>>>>> 1f6191ce
+		cacheOk = return . Just