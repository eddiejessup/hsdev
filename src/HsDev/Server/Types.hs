{-# LANGUAGE OverloadedStrings, CPP, TypeSynonymInstances, FlexibleInstances, GeneralizedNewtypeDeriving, FlexibleContexts, UndecidableInstances, MultiParamTypeClasses, TypeFamilies, ConstraintKinds #-}
{-# OPTIONS_GHC -fno-warn-orphans #-}

module HsDev.Server.Types (
	ServerMonadBase, ParsedSources,
	SessionLog(..), Session(..), SessionMonad(..), askSession, ServerM(..),
	CommandOptions(..), CommandMonad(..), askOptions, ClientM(..),
<<<<<<< HEAD
	withSession, serverListen, serverSetLogLevel, serverWait, serverUpdateDB, serverWriteCache, serverReadCache, inSessionGhc, serverExit, commandRoot, commandNotify, commandLink, commandHold,
=======
	withSession, serverListen, serverSetLogLevel, serverWait, serverWaitClients, serverSources, serverUpdateSources, serverSqlDatabase, withSqlTransaction, inSessionGhc, serverExit, commandRoot, commandNotify, commandLink, commandHold,
>>>>>>> 1501663f
	ServerCommand(..), ConnectionPort(..), ServerOpts(..), silentOpts, ClientOpts(..), serverOptsArgs, Request(..),

	Command(..),
	FileSource(..), TargetFilter(..), SearchQuery(..), SearchType(..),
	FromCmd(..),
	) where

import Control.Applicative
<<<<<<< HEAD
import Control.Concurrent.Worker
import Control.Lens (each, view, set)
=======
import Control.Concurrent.MVar
import qualified Control.Concurrent.FiniteChan as F
import Control.Lens (view, set)
>>>>>>> 1501663f
import Control.Monad.Base
import Control.Monad.Catch
import Control.Monad.Except
import Control.Monad.Morph
import Control.Monad.Reader
import Control.Monad.State
import Control.Monad.Writer
import Control.Monad.Trans.Control
import Data.Aeson hiding (Result(..), Error)
import qualified Data.Aeson.Types as A
import qualified Data.ByteString.Lazy.Char8 as L
import Data.Default
<<<<<<< HEAD
import Data.Maybe (fromMaybe)
import Data.Monoid
=======
import Data.Map.Strict (Map)
import Data.Maybe (fromMaybe)
>>>>>>> 1501663f
import Data.Foldable (asum)
import Data.Text (Text)
import Data.String (fromString)
import qualified Database.SQLite.Simple as SQL
import Options.Applicative
<<<<<<< HEAD
import System.Log.Simple
=======
import System.Log.Simple as Log
>>>>>>> 1501663f

import Control.Concurrent.Worker
import System.Directory.Paths
import Text.Format (Formattable(..))

import HsDev.Error (hsdevError)
import HsDev.Symbols
import HsDev.Symbols.Parsed (Parsed)
import HsDev.Server.Message
import HsDev.Watcher.Types (Watcher)
import HsDev.Tools.Ghc.Worker (GhcWorker, GhcM)
import HsDev.Tools.Types (Note, OutputMessage)
import HsDev.Tools.AutoFix (Refact)
import HsDev.Types (HsDevError(..))
import HsDev.Util

#if mingw32_HOST_OS
import System.Win32.FileMapping.NamePool (Pool)
#endif

type ServerMonadBase m = (MonadIO m, MonadMask m, MonadBaseControl IO m, Alternative m, MonadPlus m)

type ParsedSources = Map Path Parsed

data SessionLog = SessionLog {
	sessionLogger :: Log,
<<<<<<< HEAD
	sessionListenLog :: IO [String],
=======
	sessionListenLog :: IO [Log.Message],
>>>>>>> 1501663f
	sessionLogWait :: IO () }

data Session = Session {
	sessionSources :: MVar ParsedSources,
	sessionSqlDatabase :: SQL.Connection,
	sessionLog :: SessionLog,
	sessionWatcher :: Watcher,
#if mingw32_HOST_OS
	sessionMmapPool :: Maybe Pool,
#endif
	sessionGhc :: GhcWorker,
	sessionExit :: IO (),
	sessionWait :: IO (),
	sessionClients :: F.Chan (IO ()),
	sessionDefines :: [(String, String)] }

class (ServerMonadBase m, MonadLog m) => SessionMonad m where
	getSession :: m Session

askSession :: SessionMonad m => (Session -> a) -> m a
askSession f = liftM f getSession

newtype ServerM m a = ServerM { runServerM :: ReaderT Session m a }
	deriving (Functor, Applicative, Alternative, Monad, MonadPlus, MonadIO, MonadReader Session, MonadTrans, MonadThrow, MonadCatch, MonadMask)

instance (MonadIO m, MonadMask m) => MonadLog (ServerM m) where
	askLog = ServerM $ asks (sessionLogger . sessionLog)
	localLog fn = ServerM . local setLog' . runServerM where
		setLog' sess = sess { sessionLog = (sessionLog sess) { sessionLogger = fn (sessionLogger (sessionLog sess)) } }

instance ServerMonadBase m => SessionMonad (ServerM m) where
	getSession = ask

instance MonadBase b m => MonadBase b (ServerM m) where
	liftBase = ServerM . liftBase

instance MonadBaseControl b m => MonadBaseControl b (ServerM m) where
	type StM (ServerM m) a = StM (ReaderT Session m) a
	liftBaseWith f = ServerM $ liftBaseWith (\f' -> f (f' . runServerM))
	restoreM = ServerM . restoreM

instance MFunctor ServerM where
	hoist fn = ServerM . hoist fn . runServerM

instance SessionMonad m => SessionMonad (ReaderT r m) where
	getSession = lift getSession

instance (SessionMonad m, Monoid w) => SessionMonad (WriterT w m) where
	getSession = lift getSession

instance SessionMonad m => SessionMonad (StateT s m) where
	getSession = lift getSession

data CommandOptions = CommandOptions {
	commandOptionsRoot :: FilePath,
	commandOptionsNotify :: Notification -> IO (),
	commandOptionsLink :: IO (),
	commandOptionsHold :: IO () }

instance Default CommandOptions where
	def = CommandOptions "." (const $ return ()) (return ()) (return ())

class (SessionMonad m, MonadPlus m) => CommandMonad m where
	getOptions :: m CommandOptions

askOptions :: CommandMonad m => (CommandOptions -> a) -> m a
askOptions f = liftM f getOptions

newtype ClientM m a = ClientM { runClientM :: ServerM (ReaderT CommandOptions m) a }
	deriving (Functor, Applicative, Alternative, Monad, MonadPlus, MonadIO, MonadThrow, MonadCatch, MonadMask)

instance MonadTrans ClientM where
	lift = ClientM . lift . lift

instance (MonadIO m, MonadMask m) => MonadLog (ClientM m) where
	askLog = ClientM askLog
	localLog fn = ClientM . localLog fn . runClientM

instance ServerMonadBase m => SessionMonad (ClientM m) where
	getSession = ClientM getSession

instance ServerMonadBase m => CommandMonad (ClientM m) where
	getOptions = ClientM $ lift ask

instance MonadBase b m => MonadBase b (ClientM m) where
	liftBase = ClientM . liftBase

instance MonadBaseControl b m => MonadBaseControl b (ClientM m) where
	type StM (ClientM m) a = StM (ServerM (ReaderT CommandOptions m)) a
	liftBaseWith f = ClientM $ liftBaseWith (\f' -> f (f' . runClientM))
	restoreM = ClientM . restoreM

instance MFunctor ClientM where
	hoist fn = ClientM . hoist (hoist fn) . runClientM

instance CommandMonad m => CommandMonad (ReaderT r m) where
	getOptions = lift getOptions

instance (CommandMonad m, Monoid w) => CommandMonad (WriterT w m) where
	getOptions = lift getOptions

instance CommandMonad m => CommandMonad (StateT s m) where
	getOptions = lift getOptions

-- | Run action on session
withSession :: Session -> ServerM m a -> m a
withSession s act = runReaderT (runServerM act) s

-- | Listen server's log
serverListen :: SessionMonad m => m [Log.Message]
serverListen = join . liftM liftIO $ askSession (sessionListenLog . sessionLog)

-- | Set server's log config
serverSetLogLevel :: SessionMonad m => Level -> m Level
serverSetLogLevel lev = do
	l <- askSession (sessionLogger . sessionLog)
	cfg <- updateLogConfig l (set (componentCfg "") (Just lev))
	return $ fromMaybe def $ view (componentCfg "") cfg

-- | Wait for server
serverWait :: SessionMonad m => m ()
serverWait = join . liftM liftIO $ askSession sessionWait

-- | Wait while clients disconnects
serverWaitClients :: SessionMonad m => m ()
serverWaitClients = do
	clientChan <- askSession sessionClients
	liftIO (F.stopChan clientChan) >>= sequence_ . map liftIO

-- | Get parsed sources
serverSources :: SessionMonad m => m ParsedSources
serverSources = askSession sessionSources >>= liftIO . readMVar

-- | Update parsed sources
serverUpdateSources :: SessionMonad m => (ParsedSources -> ParsedSources) -> m ()
serverUpdateSources fn = do
	mvar <- askSession sessionSources
	liftIO $ modifyMVar_ mvar (return . fn)

-- | Get sql connection
serverSqlDatabase :: SessionMonad m => m SQL.Connection
serverSqlDatabase = askSession sessionSqlDatabase

-- | With sql transaction
withSqlTransaction :: SessionMonad m => ServerM IO a -> m a
withSqlTransaction fn = do
	conn <- serverSqlDatabase
	sess <- getSession
	liftIO $ SQL.withTransaction conn $ withSession sess fn

-- | In ghc session
inSessionGhc :: SessionMonad m => GhcM a -> m a
inSessionGhc act = do
	ghcw <- askSession sessionGhc
	inWorkerWith (hsdevError . GhcError . displayException) ghcw act

-- | Exit session
serverExit :: SessionMonad m => m ()
serverExit = join . liftM liftIO $ askSession sessionExit

commandRoot :: CommandMonad m => m FilePath
commandRoot = askOptions commandOptionsRoot

commandNotify :: CommandMonad m => Notification -> m ()
commandNotify n = join . liftM liftIO $ askOptions commandOptionsNotify <*> pure n

commandLink :: CommandMonad m => m ()
commandLink = join . liftM liftIO $ askOptions commandOptionsLink

commandHold :: CommandMonad m => m ()
commandHold = join . liftM liftIO $ askOptions commandOptionsHold

-- | Server control command
data ServerCommand =
	Version |
	Start ServerOpts |
	Run ServerOpts |
	Stop ClientOpts |
	Connect ClientOpts |
	Remote ClientOpts Bool Command
		deriving (Show)

data ConnectionPort = NetworkPort Int | UnixPort String deriving (Eq, Read)

instance Default ConnectionPort where
	def = NetworkPort 4567

instance Show ConnectionPort where
	show (NetworkPort p) = show p
	show (UnixPort s) = "unix " ++ s

instance Formattable ConnectionPort

-- | Server options
data ServerOpts = ServerOpts {
	serverPort :: ConnectionPort,
	serverTimeout :: Int,
	serverLog :: Maybe FilePath,
	serverLogLevel :: String,
<<<<<<< HEAD
	serverCache :: Maybe FilePath,
	serverLoad :: Bool,
=======
	serverDbFile :: Maybe FilePath,
>>>>>>> 1501663f
	serverSilent :: Bool }
		deriving (Show)

instance Default ServerOpts where
<<<<<<< HEAD
	def = ServerOpts def 0 Nothing "info" Nothing False False
=======
	def = ServerOpts def 0 Nothing "info" Nothing False
>>>>>>> 1501663f

-- | Silent server with no connection, useful for ghci
silentOpts :: ServerOpts
silentOpts = def { serverSilent = True }

-- | Client options
data ClientOpts = ClientOpts {
	clientPort :: ConnectionPort,
	clientPretty :: Bool,
	clientStdin :: Bool,
	clientTimeout :: Int,
	clientSilent :: Bool }
		deriving (Show)

instance Default ClientOpts where
	def = ClientOpts def False False 0 False

instance FromCmd ServerCommand where
	cmdP = serv <|> remote where
		serv = subparser $ mconcat [
			cmd "version" "hsdev version" (pure Version),
			cmd "start" "start remote server" (Start <$> cmdP),
			cmd "run" "run server" (Run <$> cmdP),
			cmd "stop" "stop remote server" (Stop <$> cmdP),
			cmd "connect" "connect to send commands directly" (Connect <$> cmdP)]
		remote = Remote <$> cmdP <*> noFileFlag <*> cmdP

instance FromCmd ServerOpts where
	cmdP = ServerOpts <$>
		(connectionArg <|> pure (serverPort def)) <*>
		(timeoutArg <|> pure (serverTimeout def)) <*>
		optional logArg <*>
		(logLevelArg <|> pure (serverLogLevel def)) <*>
<<<<<<< HEAD
		optional cacheArg <*>
		loadFlag <*>
=======
		optional dbFileArg <*>
>>>>>>> 1501663f
		serverSilentFlag

instance FromCmd ClientOpts where
	cmdP = ClientOpts <$>
		(connectionArg <|> pure (clientPort def)) <*>
		prettyFlag <*>
		stdinFlag <*>
		(timeoutArg <|> pure (clientTimeout def)) <*>
		silentFlag

portArg :: Parser ConnectionPort
connectionArg :: Parser ConnectionPort
timeoutArg :: Parser Int
logArg :: Parser FilePath
logLevelArg :: Parser String
<<<<<<< HEAD
cacheArg :: Parser FilePath
=======
>>>>>>> 1501663f
noFileFlag :: Parser Bool
prettyFlag :: Parser Bool
serverSilentFlag :: Parser Bool
stdinFlag :: Parser Bool
silentFlag :: Parser Bool
dbFileArg :: Parser FilePath

portArg = NetworkPort <$> option auto (long "port" <> metavar "number" <> help "connection port")
#if mingw32_HOST_OS
connectionArg = portArg
#else
unixArg :: Parser ConnectionPort
unixArg = UnixPort <$> strOption (long "unix" <> metavar "name" <> help "unix connection port")
connectionArg = portArg <|> unixArg
#endif
timeoutArg = option auto (long "timeout" <> metavar "msec" <> help "query timeout")
logArg = strOption (long "log" <> short 'l' <> metavar "file" <> help "log file")
logLevelArg = strOption (long "log-level" <> metavar "level" <> help "log level: trace/debug/info/warning/error/fatal")
<<<<<<< HEAD
cacheArg = strOption (long "cache" <> metavar "path" <> help "cache directory")
=======
>>>>>>> 1501663f
noFileFlag = switch (long "no-file" <> help "don't use mmap files")
prettyFlag = switch (long "pretty" <> help "pretty json output")
serverSilentFlag = switch (long "silent" <> help "no stdout/stderr")
stdinFlag = switch (long "stdin" <> help "pass data to stdin")
silentFlag = switch (long "silent" <> help "supress notifications")
dbFileArg = strOption (long "db" <> metavar "path" <> help "path to sql database")

serverOptsArgs :: ServerOpts -> [String]
serverOptsArgs sopts = concat [
	portArgs (serverPort sopts),
	["--timeout", show $ serverTimeout sopts],
	marg "--log" (serverLog sopts),
	["--log-level", serverLogLevel sopts],
<<<<<<< HEAD
	marg "--cache" (serverCache sopts),
	["--load" | serverLoad sopts],
=======
	marg "--db" (serverDbFile sopts),
>>>>>>> 1501663f
	["--silent" | serverSilent sopts]]
	where
		marg :: String -> Maybe String -> [String]
		marg n (Just v) = [n, v]
		marg _ _ = []
		portArgs :: ConnectionPort -> [String]
		portArgs (NetworkPort n) = ["--port", show n]
		portArgs (UnixPort s) = ["--unix", s]

data Request = Request {
	requestCommand :: Command,
	requestDirectory :: FilePath,
	requestNoFile :: Bool,
	requestTimeout :: Int,
	requestSilent :: Bool }
		deriving (Show)

instance ToJSON Request where
	toJSON (Request c dir f tm s) = object ["current-directory" .= dir, "no-file" .= f, "timeout" .= tm, "silent" .= s] `objectUnion` toJSON c

instance FromJSON Request where
	parseJSON = withObject "request" $ \v -> Request <$>
		parseJSON (Object v) <*>
		((v .:: "current-directory") <|> pure ".") <*>
		((v .:: "no-file") <|> pure False) <*>
		((v .:: "timeout") <|> pure 0) <*>
		((v .:: "silent") <|> pure False)

-- | Command from client
data Command =
	Ping |
	Listen (Maybe String) |
	SetLogLevel String |
<<<<<<< HEAD
	AddData { addedContents :: [AddedContents] } |
=======
>>>>>>> 1501663f
	Scan {
		scanProjects :: [Path],
		scanCabal :: Bool,
		scanSandboxes :: [Path],
		scanFiles :: [FileSource],
		scanPaths :: [Path],
		scanGhcOpts :: [String],
		scanDocs :: Bool,
		scanInferTypes :: Bool } |
	RefineDocs {
		docsProjects :: [Path],
		docsFiles :: [Path] } |
	InferTypes {
		inferProjects :: [Path],
		inferFiles :: [Path] } |
	Remove {
		removeProjects :: [Path],
		removeCabal :: Bool,
		removeSandboxes :: [Path],
		removeFiles :: [Path] } |
	RemoveAll |
	InfoPackages |
	InfoProjects |
	InfoSandboxes |
	InfoSymbol SearchQuery [TargetFilter] Bool Bool |
	InfoModule SearchQuery [TargetFilter] Bool Bool |
	InfoProject (Either Text Path) |
	InfoSandbox Path |
	Lookup Text Path |
	Whois Text Path |
	Whoat Int Int Path |
	ResolveScopeModules SearchQuery Path |
	ResolveScope SearchQuery Path |
	FindUsages Text |
	Complete Text Bool Path |
	Hayoo {
		hayooQuery :: String,
		hayooPage :: Int,
		hayooPages :: Int } |
	CabalList { cabalListPackages :: [Text] } |
	UnresolvedSymbols {
		unresolvedFiles :: [Path] } |
	Lint {
		lintFiles :: [FileSource] } |
	Check {
		checkFiles :: [FileSource],
		checkGhcOpts :: [String],
		checkClear :: Bool } |
	CheckLint {
		checkLintFiles :: [FileSource],
		checkLintGhcOpts :: [String],
		checkLinkClear :: Bool } |
	Types {
		typesFiles :: [FileSource],
		typesGhcOpts :: [String],
		typesClear :: Bool } |
	AutoFix [Note OutputMessage] |
	Refactor [Note Refact] [Note Refact] Bool |
	Rename Text Text Path |
	GhcEval { ghcEvalExpressions :: [String], ghcEvalSource :: Maybe FileSource } |
	Langs |
	Flags |
	Link { linkHold :: Bool } |
	Exit
		deriving (Show)

data FileSource = FileSource { fileSource :: Path, fileContents :: Maybe Text } deriving (Show)
data TargetFilter =
	TargetProject Text |
	TargetFile Path |
	TargetModule Text |
	TargetPackageDb PackageDb |
	TargetCabal |
	TargetSandbox Path |
	TargetPackage Text |
	TargetSourced |
	TargetStandalone
		deriving (Eq, Show)
data SearchQuery = SearchQuery Text SearchType deriving (Show)
data SearchType = SearchExact | SearchPrefix | SearchInfix | SearchSuffix deriving (Show)

instance Paths Command where
	paths f (Scan projs c cs fs ps ghcs docs infer) = Scan <$>
		traverse (paths f) projs <*>
		pure c <*>
		traverse (paths f) cs <*>
		traverse (paths f) fs <*>
		traverse (paths f) ps <*>
		pure ghcs <*>
		pure docs <*>
		pure infer
	paths f (RefineDocs projs fs) = RefineDocs <$> traverse (paths f) projs <*> traverse (paths f) fs
	paths f (InferTypes projs fs) = InferTypes <$> traverse (paths f) projs <*> traverse (paths f) fs
	paths f (Remove projs c cs fs) = Remove <$> traverse (paths f) projs <*> pure c <*> traverse (paths f) cs <*> traverse (paths f) fs
	paths _ RemoveAll = pure RemoveAll
	paths f (InfoSymbol q t h l) = InfoSymbol <$> pure q <*> traverse (paths f) t <*> pure h <*> pure l
	paths f (InfoModule q t h i) = InfoModule <$> pure q <*> traverse (paths f) t <*> pure h <*> pure i
	paths f (InfoProject (Right proj)) = InfoProject <$> (Right <$> paths f proj)
	paths f (InfoSandbox fpath) = InfoSandbox <$> paths f fpath
	paths f (Lookup n fpath) = Lookup <$> pure n <*> paths f fpath
	paths f (Whois n fpath) = Whois <$> pure n <*> paths f fpath
	paths f (Whoat l c fpath) = Whoat <$> pure l <*> pure c <*> paths f fpath
	paths f (ResolveScopeModules q fpath) = ResolveScopeModules q <$> paths f fpath
	paths f (ResolveScope q fpath) = ResolveScope q <$> paths f fpath
	paths _ (FindUsages nm) = pure $ FindUsages nm
	paths f (Complete n g fpath) = Complete n g <$> paths f fpath
	paths f (UnresolvedSymbols fs) = UnresolvedSymbols <$> traverse (paths f) fs
	paths f (Lint fs) = Lint <$> traverse (paths f) fs
	paths f (Check fs ghcs c) = Check <$> traverse (paths f) fs <*> pure ghcs <*> pure c
	paths f (CheckLint fs ghcs c) = CheckLint <$> traverse (paths f) fs <*> pure ghcs <*> pure c
	paths f (Types fs ghcs c) = Types <$> traverse (paths f) fs <*> pure ghcs <*> pure c
	paths f (GhcEval e mf) = GhcEval e <$> traverse (paths f) mf
	paths _ c = pure c

instance Paths FileSource where
	paths f (FileSource fpath mcts) = FileSource <$> paths f fpath <*> pure mcts

instance Paths TargetFilter where
	paths f (TargetFile fpath) = TargetFile <$> paths f fpath
	paths f (TargetPackageDb pdb) = TargetPackageDb <$> paths f pdb
	paths f (TargetSandbox c) = TargetSandbox <$> paths f c
	paths _ t = pure t

instance FromCmd Command where
	cmdP = subparser $ mconcat [
		cmd "ping" "ping server" (pure Ping),
		cmd "listen" "listen server log" (Listen <$> optional logLevelArg),
		cmd "set-log" "set log level" (SetLogLevel <$> strArgument idm),
<<<<<<< HEAD
		cmd "add" "add info to database" (AddData <$> option readJSON idm),
=======
>>>>>>> 1501663f
		cmd "scan" "scan sources" $ Scan <$>
			many projectArg <*>
			cabalFlag <*>
			many sandboxArg <*>
			many cmdP <*>
			many (pathArg $ help "path") <*>
			ghcOpts <*>
			docsFlag <*>
			inferFlag,
		cmd "docs" "scan docs" $ RefineDocs <$> many projectArg <*> many fileArg,
		cmd "infer" "infer types" $ InferTypes <$> many projectArg <*> many fileArg,
		cmd "remove" "remove modules info" $ Remove <$>
			many projectArg <*>
			cabalFlag <*>
			many sandboxArg <*>
			many fileArg,
		cmd "remove-all" "remove all data" (pure RemoveAll),
		cmd "packages" "list packages" (pure InfoPackages),
		cmd "projects" "list projects" (pure InfoProjects),
		cmd "sandboxes" "list sandboxes" (pure InfoSandboxes),
		cmd "symbol" "get symbol info" (InfoSymbol <$> cmdP <*> many cmdP <*> headerFlag <*> localsFlag),
		cmd "module" "get module info" (InfoModule <$> cmdP <*> many cmdP <*> headerFlag <*> inspectionFlag),
		cmd "project" "get project info" (InfoProject <$> ((Left <$> projectArg) <|> (Right <$> pathArg idm))),
		cmd "sandbox" "get sandbox info" (InfoSandbox <$> pathArg (help "locate sandbox in parent of this path")),
		cmd "lookup" "lookup for symbol" (Lookup <$> textArgument idm <*> ctx),
		cmd "whois" "get info for symbol" (Whois <$> textArgument idm <*> ctx),
		cmd "whoat" "get info for symbol under cursor" (Whoat <$> argument auto (metavar "line") <*> argument auto (metavar "column") <*> ctx),
		cmd "scope" "get declarations accessible from module or within a project" (
			subparser (cmd "modules" "get modules accessible from module or within a project" (ResolveScopeModules <$> cmdP <*> ctx)) <|>
			ResolveScope <$> cmdP <*> ctx),
		cmd "usages" "find usages of fully qualified symbol (qualified with module its defined in)" (FindUsages <$> textArgument idm),
		cmd "complete" "show completions for input" (Complete <$> textArgument idm <*> wideFlag <*> ctx),
		cmd "hayoo" "find declarations online via Hayoo" (Hayoo <$> strArgument idm <*> hayooPageArg <*> hayooPagesArg),
		cmd "cabal" "cabal commands" (subparser $ cmd "list" "list cabal packages" (CabalList <$> many (textArgument idm))),
		cmd "unresolveds" "list unresolved symbols in source file" (UnresolvedSymbols <$> many fileArg),
		cmd "lint" "lint source files or file contents" (Lint <$> many cmdP),
		cmd "check" "check source files or file contents" (Check <$> many cmdP <*> ghcOpts <*> clearFlag),
		cmd "check-lint" "check and lint source files or file contents" (CheckLint <$> many cmdP <*> ghcOpts <*> clearFlag),
		cmd "types" "get types for file expressions" (Types <$> many cmdP <*> ghcOpts <*> clearFlag),
		cmd "autofixes" "get autofixes by output messages" (AutoFix <$> option readJSON (long "data" <> metavar "message" <> help "messages to make fixes for")),
		cmd "refactor" "apply some refactors and get rest updated" (Refactor <$>
			option readJSON (long "data" <> metavar "message" <> help "messages to fix") <*>
			option readJSON (long "rest" <> metavar "correction" <> short 'r' <> help "update corrections") <*>
			pureFlag),
		cmd "rename" "get rename refactors" (Rename <$> textArgument idm <*> textArgument idm <*> ctx),
		cmd "ghc" "ghc commands" (subparser $ cmd "eval" "evaluate expression" (GhcEval <$> many (strArgument idm) <*> optional cmdP)),
		cmd "langs" "ghc language options" (pure Langs),
		cmd "flags" "ghc flags" (pure Flags),
		cmd "link" "link to server" (Link <$> holdFlag),
		cmd "exit" "exit" (pure Exit)]

instance FromCmd FileSource where
	cmdP = option readJSON (long "contents") <|> (FileSource <$> fileArg <*> pure Nothing)

instance FromCmd TargetFilter where
	cmdP = asum [
		TargetProject <$> projectArg,
		TargetFile <$> fileArg,
		TargetModule <$> moduleArg,
		TargetPackageDb <$> packageDbArg,
		flag' TargetCabal (long "cabal"),
		TargetSandbox <$> sandboxArg,
		TargetPackage <$> packageArg,
		flag' TargetSourced (long "src"),
		flag' TargetStandalone (long "stand")]

instance FromCmd SearchQuery where
	cmdP = SearchQuery <$> (textArgument idm <|> pure "") <*> asum [
		flag' SearchExact (long "exact"),
		flag' SearchInfix (long "infix"),
		flag' SearchSuffix (long "suffix"),
		pure SearchPrefix <* switch (long "prefix")]

readJSON :: FromJSON a => ReadM a
readJSON = str >>= maybe (readerError "Can't parse JSON argument") return . decode . L.pack

textOption :: Mod OptionFields String -> Parser Text
textOption = fmap fromString . strOption

textArgument :: Mod ArgumentFields String -> Parser Text
textArgument = fmap fromString . strArgument

cabalFlag :: Parser Bool
clearFlag :: Parser Bool
ctx :: Parser Path
docsFlag :: Parser Bool
fileArg :: Parser Path
ghcOpts :: Parser [String]
hayooPageArg :: Parser Int
hayooPagesArg :: Parser Int
headerFlag :: Parser Bool
holdFlag :: Parser Bool
inferFlag :: Parser Bool
inspectionFlag :: Parser Bool
localsFlag :: Parser Bool
moduleArg :: Parser Text
packageDbArg :: Parser PackageDb
packageArg :: Parser Text
pathArg :: Mod OptionFields String -> Parser Path
projectArg :: Parser Path
pureFlag :: Parser Bool
<<<<<<< HEAD
sandboxArg :: Parser FilePath
=======
sandboxArg :: Parser Path
>>>>>>> 1501663f
wideFlag :: Parser Bool

cabalFlag = switch (long "cabal")
clearFlag = switch (long "clear" <> short 'c' <> help "clear run, drop previous state")
ctx = fileArg
docsFlag = switch (long "docs" <> help "scan source file docs")
fileArg = textOption (long "file" <> metavar "path" <> short 'f')
ghcOpts = many (strOption (long "ghc" <> metavar "option" <> short 'g' <> help "options to pass to GHC"))
hayooPageArg = option auto (long "page" <> metavar "n" <> short 'p' <> help "page number (0 by default)" <> value 0)
hayooPagesArg = option auto (long "pages" <> metavar "count" <> short 'n' <> help "pages count (1 by default)" <> value 1)
headerFlag = switch (long "header" <> short 'h' <> help "show only header of module")
holdFlag = switch (long "hold" <> short 'h' <> help "don't return any response")
inferFlag = switch (long "infer" <> help "infer types")
inspectionFlag = switch (long "inspection" <> short 'i' <> help "return inspection data")
localsFlag = switch (long "locals" <> short 'l' <> help "look in local declarations")
moduleArg = textOption (long "module" <> metavar "name" <> short 'm' <> help "module name")
packageArg = textOption (long "package" <> metavar "name" <> help "module package")
packageDbArg =
	flag' GlobalDb (long "global-db" <> help "global package-db") <|>
	flag' UserDb (long "user-db" <> help "user package-db") <|>
	(PackageDb <$> textOption (long "package-db" <> metavar "path" <> help "custom package-db"))
pathArg f = textOption (long "path" <> metavar "path" <> short 'p' <> f)
projectArg = textOption (long "project" <> long "proj" <> metavar "project")
pureFlag = switch (long "pure" <> help "don't modify actual file, just return result")
<<<<<<< HEAD
sandboxArg = strOption (long "sandbox" <> metavar "path" <> help "path to cabal sandbox")
=======
sandboxArg = textOption (long "sandbox" <> metavar "path" <> help "path to cabal sandbox")
>>>>>>> 1501663f
wideFlag = switch (long "wide" <> short 'w' <> help "wide mode - complete as if there were no import lists")

instance ToJSON Command where
	toJSON Ping = cmdJson "ping" []
	toJSON (Listen lev) = cmdJson "listen" ["level" .= lev]
	toJSON (SetLogLevel lev) = cmdJson "set-log" ["level" .= lev]
<<<<<<< HEAD
	toJSON (AddData cts) = cmdJson "add" ["data" .= cts]
=======
>>>>>>> 1501663f
	toJSON (Scan projs cabal sboxes fs ps ghcs docs' infer') = cmdJson "scan" [
		"projects" .= projs,
		"cabal" .= cabal,
		"sandboxes" .= sboxes,
		"files" .= fs,
		"paths" .= ps,
		"ghc-opts" .= ghcs,
		"docs" .= docs',
		"infer" .= infer']
	toJSON (RefineDocs projs fs) = cmdJson "docs" ["projects" .= projs, "files" .= fs]
	toJSON (InferTypes projs fs) = cmdJson "infer" ["projects" .= projs, "files" .= fs]
	toJSON (Remove projs cabal sboxes fs) = cmdJson "remove" ["projects" .= projs, "cabal" .= cabal, "sandboxes" .= sboxes, "files" .= fs]
	toJSON RemoveAll = cmdJson "remove-all" []
	toJSON InfoPackages = cmdJson "packages" []
	toJSON InfoProjects = cmdJson "projects" []
	toJSON InfoSandboxes = cmdJson "sandboxes" []
	toJSON (InfoSymbol q tf h l) = cmdJson "symbol" ["query" .= q, "filters" .= tf, "header" .= h, "locals" .= l]
	toJSON (InfoModule q tf h i) = cmdJson "module" ["query" .= q, "filters" .= tf, "header" .= h, "inspection" .= i]
	toJSON (InfoProject p) = cmdJson "project" $ either (\pname -> ["name" .= pname]) (\ppath -> ["path" .= ppath]) p
	toJSON (InfoSandbox p) = cmdJson "sandbox" ["path" .= p]
	toJSON (Lookup n f) = cmdJson "lookup" ["name" .= n, "file" .= f]
	toJSON (Whois n f) = cmdJson "whois" ["name" .= n, "file" .= f]
	toJSON (Whoat l c f) = cmdJson "whoat" ["line" .= l, "column" .= c, "file" .= f]
	toJSON (ResolveScopeModules q f) = cmdJson "scope modules" ["query" .= q, "file" .= f]
	toJSON (ResolveScope q f) = cmdJson "scope" ["query" .= q, "file" .= f]
	toJSON (FindUsages nm) = cmdJson "usages" ["name" .= nm]
	toJSON (Complete q w f) = cmdJson "complete" ["prefix" .= q, "wide" .= w, "file" .= f]
	toJSON (Hayoo q p ps) = cmdJson "hayoo" ["query" .= q, "page" .= p, "pages" .= ps]
	toJSON (CabalList ps) = cmdJson "cabal list" ["packages" .= ps]
	toJSON (UnresolvedSymbols fs) = cmdJson "unresolveds" ["files" .= fs]
	toJSON (Lint fs) = cmdJson "lint" ["files" .= fs]
	toJSON (Check fs ghcs c) = cmdJson "check" ["files" .= fs, "ghc-opts" .= ghcs, "clear" .= c]
	toJSON (CheckLint fs ghcs c) = cmdJson "check-lint" ["files" .= fs, "ghc-opts" .= ghcs, "clear" .= c]
	toJSON (Types fs ghcs c) = cmdJson "types" ["files" .= fs, "ghc-opts" .= ghcs, "clear" .= c]
	toJSON (AutoFix ns) = cmdJson "autofixes" ["messages" .= ns]
	toJSON (Refactor ns rests pure') = cmdJson "refactor" ["messages" .= ns, "rest" .= rests, "pure" .= pure']
	toJSON (Rename n n' f) = cmdJson "rename" ["name" .= n, "new-name" .= n', "file" .= f]
	toJSON (GhcEval exprs f) = cmdJson "ghc eval" ["exprs" .= exprs, "file" .= f]
	toJSON Langs = cmdJson "langs" []
	toJSON Flags = cmdJson "flags" []
	toJSON (Link h) = cmdJson "link" ["hold" .= h]
	toJSON Exit = cmdJson "exit" []

instance FromJSON Command where
	parseJSON = withObject "command" $ \v -> asum [
		guardCmd "ping" v *> pure Ping,
		guardCmd "listen" v *> (Listen <$> v .::? "level"),
		guardCmd "set-log" v *> (SetLogLevel <$> v .:: "level"),
<<<<<<< HEAD
		guardCmd "add" v *> (AddData <$> v .:: "data"),
=======
>>>>>>> 1501663f
		guardCmd "scan" v *> (Scan <$>
			v .::?! "projects" <*>
			(v .:: "cabal" <|> pure False) <*>
			v .::?! "sandboxes" <*>
			v .::?! "files" <*>
			v .::?! "paths" <*>
			v .::?! "ghc-opts" <*>
			(v .:: "docs" <|> pure False) <*>
			(v .:: "infer" <|> pure False)),
		guardCmd "docs" v *> (RefineDocs <$> v .::?! "projects" <*> v .::?! "files"),
		guardCmd "infer" v *> (InferTypes <$> v .::?! "projects" <*> v .::?! "files"),
		guardCmd "remove" v *> (Remove <$>
			v .::?! "projects" <*>
			(v .:: "cabal" <|> pure False) <*>
			v .::?! "sandboxes" <*>
			v .::?! "files"),
		guardCmd "remove-all" v *> pure RemoveAll,
		guardCmd "packages" v *> pure InfoPackages,
		guardCmd "projects" v *> pure InfoProjects,
		guardCmd "sandboxes" v *> pure InfoSandboxes,
		guardCmd "symbol" v *> (InfoSymbol <$> v .:: "query" <*> v .::?! "filters" <*> v .:: "header" <*> (v .:: "locals" <|> pure False)),
		guardCmd "module" v *> (InfoModule <$> v .:: "query" <*> v .::?! "filters" <*> v .:: "header" <*> v .:: "inspection"),
		guardCmd "project" v *> (InfoProject <$> asum [Left <$> v .:: "name", Right <$> v .:: "path"]),
		guardCmd "sandbox" v *> (InfoSandbox <$> v .:: "path"),
		guardCmd "lookup" v *> (Lookup <$> v .:: "name" <*> v .:: "file"),
		guardCmd "whois" v *> (Whois <$> v .:: "name" <*> v .:: "file"),
		guardCmd "whoat" v *> (Whoat <$> v .:: "line" <*> v .:: "column" <*> v .:: "file"),
		guardCmd "scope modules" v *> (ResolveScopeModules <$> v .:: "query" <*> v .:: "file"),
		guardCmd "scope" v *> (ResolveScope <$> v .:: "query" <*> v .:: "file"),
		guardCmd "usages" v *> (FindUsages <$> v .:: "name"),
		guardCmd "complete" v *> (Complete <$> v .:: "prefix" <*> (v .:: "wide" <|> pure False) <*> v .:: "file"),
		guardCmd "hayoo" v *> (Hayoo <$> v .:: "query" <*> (v .:: "page" <|> pure 0) <*> (v .:: "pages" <|> pure 1)),
		guardCmd "cabal list" v *> (CabalList <$> v .::?! "packages"),
		guardCmd "unresolveds" v *> (UnresolvedSymbols <$> v .::?! "files"),
		guardCmd "lint" v *> (Lint <$> v .::?! "files"),
		guardCmd "check" v *> (Check <$> v .::?! "files" <*> v .::?! "ghc-opts" <*> (v .:: "clear" <|> pure False)),
		guardCmd "check-lint" v *> (CheckLint <$> v .::?! "files" <*> v .::?! "ghc-opts" <*> (v .:: "clear" <|> pure False)),
		guardCmd "types" v *> (Types <$> v .::?! "files" <*> v .::?! "ghc-opts" <*> (v .:: "clear" <|> pure False)),
		guardCmd "autofixes" v *> (AutoFix <$> v .:: "messages"),
		guardCmd "refactor" v *> (Refactor <$> v .:: "messages" <*> v .::?! "rest" <*> (v .:: "pure" <|> pure True)),
		guardCmd "rename" v *> (Rename <$> v .:: "name" <*> v .:: "new-name" <*> v .:: "file"),
		guardCmd "ghc eval" v *> (GhcEval <$> v .::?! "exprs" <*> v .::? "file"),
		guardCmd "langs" v *> pure Langs,
		guardCmd "flags" v *> pure Flags,
		guardCmd "link" v *> (Link <$> (v .:: "hold" <|> pure False)),
		guardCmd "exit" v *> pure Exit]

instance ToJSON FileSource where
	toJSON (FileSource fpath mcts) = object ["file" .= fpath, "contents" .= mcts]

instance FromJSON FileSource where
	parseJSON = withObject "file-contents" $ \v -> FileSource <$> v .:: "file" <*> v .::? "contents"

instance ToJSON TargetFilter where
	toJSON (TargetProject pname) = object ["project" .= pname]
	toJSON (TargetFile fpath) = object ["file" .= fpath]
	toJSON (TargetModule mname) = object ["module" .= mname]
	toJSON (TargetPackageDb pdb) = object ["db" .= pdb]
	toJSON TargetCabal = toJSON ("cabal" :: String)
	toJSON (TargetSandbox sbox) = object ["sandbox" .= sbox]
	toJSON (TargetPackage pname) = object ["package" .= pname]
	toJSON TargetSourced = toJSON ("sourced" :: String)
	toJSON TargetStandalone = toJSON ("standalone" :: String)

instance FromJSON TargetFilter where
	parseJSON j = obj j <|> str' where
		obj = withObject "target-filter" $ \v -> asum [
			TargetProject <$> v .:: "project",
			TargetFile <$> v .:: "file",
			TargetModule <$> v .:: "module",
			TargetPackageDb <$> v .:: "db",
			TargetSandbox <$> v .:: "sandbox",
			TargetPackage <$> v .:: "package"]
		str' = do
			s <- parseJSON j :: A.Parser String
			case s of
				"cabal" -> return TargetCabal
				"sourced" -> return TargetSourced
				"standalone" -> return TargetStandalone
				_ -> empty

instance ToJSON SearchQuery where
	toJSON (SearchQuery q st) = object ["input" .= q, "type" .= st]

instance FromJSON SearchQuery where
	parseJSON = withObject "search-query" $ \v -> SearchQuery <$> (v .:: "input" <|> pure "") <*> (v .:: "type" <|> pure SearchPrefix)

instance ToJSON SearchType where
	toJSON SearchExact = toJSON ("exact" :: String)
	toJSON SearchPrefix = toJSON ("prefix" :: String)
	toJSON SearchInfix = toJSON ("infix" :: String)
	toJSON SearchSuffix = toJSON ("suffix" :: String)

instance FromJSON SearchType where
	parseJSON v = do
		str' <- parseJSON v :: A.Parser String
		case str' of
			"exact" -> return SearchExact
			"prefix" -> return SearchPrefix
			"infix" -> return SearchInfix
			"suffix" -> return SearchInfix
			_ -> empty<|MERGE_RESOLUTION|>--- conflicted
+++ resolved
@@ -5,11 +5,7 @@
 	ServerMonadBase, ParsedSources,
 	SessionLog(..), Session(..), SessionMonad(..), askSession, ServerM(..),
 	CommandOptions(..), CommandMonad(..), askOptions, ClientM(..),
-<<<<<<< HEAD
-	withSession, serverListen, serverSetLogLevel, serverWait, serverUpdateDB, serverWriteCache, serverReadCache, inSessionGhc, serverExit, commandRoot, commandNotify, commandLink, commandHold,
-=======
 	withSession, serverListen, serverSetLogLevel, serverWait, serverWaitClients, serverSources, serverUpdateSources, serverSqlDatabase, withSqlTransaction, inSessionGhc, serverExit, commandRoot, commandNotify, commandLink, commandHold,
->>>>>>> 1501663f
 	ServerCommand(..), ConnectionPort(..), ServerOpts(..), silentOpts, ClientOpts(..), serverOptsArgs, Request(..),
 
 	Command(..),
@@ -18,14 +14,9 @@
 	) where
 
 import Control.Applicative
-<<<<<<< HEAD
-import Control.Concurrent.Worker
-import Control.Lens (each, view, set)
-=======
 import Control.Concurrent.MVar
 import qualified Control.Concurrent.FiniteChan as F
 import Control.Lens (view, set)
->>>>>>> 1501663f
 import Control.Monad.Base
 import Control.Monad.Catch
 import Control.Monad.Except
@@ -38,23 +29,14 @@
 import qualified Data.Aeson.Types as A
 import qualified Data.ByteString.Lazy.Char8 as L
 import Data.Default
-<<<<<<< HEAD
-import Data.Maybe (fromMaybe)
-import Data.Monoid
-=======
 import Data.Map.Strict (Map)
 import Data.Maybe (fromMaybe)
->>>>>>> 1501663f
 import Data.Foldable (asum)
 import Data.Text (Text)
 import Data.String (fromString)
 import qualified Database.SQLite.Simple as SQL
 import Options.Applicative
-<<<<<<< HEAD
-import System.Log.Simple
-=======
 import System.Log.Simple as Log
->>>>>>> 1501663f
 
 import Control.Concurrent.Worker
 import System.Directory.Paths
@@ -81,11 +63,7 @@
 
 data SessionLog = SessionLog {
 	sessionLogger :: Log,
-<<<<<<< HEAD
-	sessionListenLog :: IO [String],
-=======
 	sessionListenLog :: IO [Log.Message],
->>>>>>> 1501663f
 	sessionLogWait :: IO () }
 
 data Session = Session {
@@ -285,21 +263,12 @@
 	serverTimeout :: Int,
 	serverLog :: Maybe FilePath,
 	serverLogLevel :: String,
-<<<<<<< HEAD
-	serverCache :: Maybe FilePath,
-	serverLoad :: Bool,
-=======
 	serverDbFile :: Maybe FilePath,
->>>>>>> 1501663f
 	serverSilent :: Bool }
 		deriving (Show)
 
 instance Default ServerOpts where
-<<<<<<< HEAD
-	def = ServerOpts def 0 Nothing "info" Nothing False False
-=======
 	def = ServerOpts def 0 Nothing "info" Nothing False
->>>>>>> 1501663f
 
 -- | Silent server with no connection, useful for ghci
 silentOpts :: ServerOpts
@@ -333,12 +302,7 @@
 		(timeoutArg <|> pure (serverTimeout def)) <*>
 		optional logArg <*>
 		(logLevelArg <|> pure (serverLogLevel def)) <*>
-<<<<<<< HEAD
-		optional cacheArg <*>
-		loadFlag <*>
-=======
 		optional dbFileArg <*>
->>>>>>> 1501663f
 		serverSilentFlag
 
 instance FromCmd ClientOpts where
@@ -354,10 +318,6 @@
 timeoutArg :: Parser Int
 logArg :: Parser FilePath
 logLevelArg :: Parser String
-<<<<<<< HEAD
-cacheArg :: Parser FilePath
-=======
->>>>>>> 1501663f
 noFileFlag :: Parser Bool
 prettyFlag :: Parser Bool
 serverSilentFlag :: Parser Bool
@@ -376,10 +336,6 @@
 timeoutArg = option auto (long "timeout" <> metavar "msec" <> help "query timeout")
 logArg = strOption (long "log" <> short 'l' <> metavar "file" <> help "log file")
 logLevelArg = strOption (long "log-level" <> metavar "level" <> help "log level: trace/debug/info/warning/error/fatal")
-<<<<<<< HEAD
-cacheArg = strOption (long "cache" <> metavar "path" <> help "cache directory")
-=======
->>>>>>> 1501663f
 noFileFlag = switch (long "no-file" <> help "don't use mmap files")
 prettyFlag = switch (long "pretty" <> help "pretty json output")
 serverSilentFlag = switch (long "silent" <> help "no stdout/stderr")
@@ -393,12 +349,7 @@
 	["--timeout", show $ serverTimeout sopts],
 	marg "--log" (serverLog sopts),
 	["--log-level", serverLogLevel sopts],
-<<<<<<< HEAD
-	marg "--cache" (serverCache sopts),
-	["--load" | serverLoad sopts],
-=======
 	marg "--db" (serverDbFile sopts),
->>>>>>> 1501663f
 	["--silent" | serverSilent sopts]]
 	where
 		marg :: String -> Maybe String -> [String]
@@ -432,10 +383,6 @@
 	Ping |
 	Listen (Maybe String) |
 	SetLogLevel String |
-<<<<<<< HEAD
-	AddData { addedContents :: [AddedContents] } |
-=======
->>>>>>> 1501663f
 	Scan {
 		scanProjects :: [Path],
 		scanCabal :: Bool,
@@ -564,10 +511,6 @@
 		cmd "ping" "ping server" (pure Ping),
 		cmd "listen" "listen server log" (Listen <$> optional logLevelArg),
 		cmd "set-log" "set log level" (SetLogLevel <$> strArgument idm),
-<<<<<<< HEAD
-		cmd "add" "add info to database" (AddData <$> option readJSON idm),
-=======
->>>>>>> 1501663f
 		cmd "scan" "scan sources" $ Scan <$>
 			many projectArg <*>
 			cabalFlag <*>
@@ -669,11 +612,7 @@
 pathArg :: Mod OptionFields String -> Parser Path
 projectArg :: Parser Path
 pureFlag :: Parser Bool
-<<<<<<< HEAD
-sandboxArg :: Parser FilePath
-=======
 sandboxArg :: Parser Path
->>>>>>> 1501663f
 wideFlag :: Parser Bool
 
 cabalFlag = switch (long "cabal")
@@ -698,21 +637,13 @@
 pathArg f = textOption (long "path" <> metavar "path" <> short 'p' <> f)
 projectArg = textOption (long "project" <> long "proj" <> metavar "project")
 pureFlag = switch (long "pure" <> help "don't modify actual file, just return result")
-<<<<<<< HEAD
-sandboxArg = strOption (long "sandbox" <> metavar "path" <> help "path to cabal sandbox")
-=======
 sandboxArg = textOption (long "sandbox" <> metavar "path" <> help "path to cabal sandbox")
->>>>>>> 1501663f
 wideFlag = switch (long "wide" <> short 'w' <> help "wide mode - complete as if there were no import lists")
 
 instance ToJSON Command where
 	toJSON Ping = cmdJson "ping" []
 	toJSON (Listen lev) = cmdJson "listen" ["level" .= lev]
 	toJSON (SetLogLevel lev) = cmdJson "set-log" ["level" .= lev]
-<<<<<<< HEAD
-	toJSON (AddData cts) = cmdJson "add" ["data" .= cts]
-=======
->>>>>>> 1501663f
 	toJSON (Scan projs cabal sboxes fs ps ghcs docs' infer') = cmdJson "scan" [
 		"projects" .= projs,
 		"cabal" .= cabal,
@@ -761,10 +692,6 @@
 		guardCmd "ping" v *> pure Ping,
 		guardCmd "listen" v *> (Listen <$> v .::? "level"),
 		guardCmd "set-log" v *> (SetLogLevel <$> v .:: "level"),
-<<<<<<< HEAD
-		guardCmd "add" v *> (AddData <$> v .:: "data"),
-=======
->>>>>>> 1501663f
 		guardCmd "scan" v *> (Scan <$>
 			v .::?! "projects" <*>
 			(v .:: "cabal" <|> pure False) <*>
