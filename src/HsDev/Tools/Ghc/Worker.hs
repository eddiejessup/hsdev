--- conflicted
+++ resolved
@@ -72,12 +72,8 @@
 	show SessionHaddock = "haddock"
 	show SessionTmp = "tmp"
 
-<<<<<<< HEAD
-instance Formattable SessionTarget
-=======
 instance Show SessionConfig where
 	show (SessionConfig t opts) = unwords (show t : opts)
->>>>>>> 1501663f
 
 instance Formattable SessionConfig
 
@@ -109,19 +105,6 @@
 	liftIO $ startWorker (withLog l . runGhcM (Just libdir)) id (Log.scope "ghc")
 
 -- | Create session with options
-<<<<<<< HEAD
-workerSession :: SessionTarget -> GhcM ()
-workerSession SessionGhci = do
-	Log.sendLog Log.Trace $ "session: {}" ~~ SessionGhci
-	switchSession_ SessionGhci $ Just $ ghcRun [] (importModules preludeModules)
-workerSession s@(SessionGhc opts) = do
-	ms <- findSessionBy isGhcSession
-	forM_ ms $ \s'@(SessionGhc opts') -> when (opts /= opts') $ do
-		Log.sendLog Log.Trace $ "killing session: {}" ~~ s'
-		deleteSession s'
-	Log.sendLog Log.Trace $ "session: {}" ~~ s
-	switchSession_ s $ Just $ ghcRun opts (return ())
-=======
 workerSession :: SessionType -> [String] -> GhcM ()
 workerSession ty opts = do
 	ms <- findSessionBy toKill
@@ -130,7 +113,6 @@
 		deleteSession s'
 	Log.sendLog Log.Trace $ "session: {}" ~~ SessionConfig ty opts
 	switchSession_ (SessionConfig ty opts) $ Just $ initialize
->>>>>>> 1501663f
 	where
 		toKill (SessionConfig ty' opts') = or [
 			(ty == ty' && opts /= opts'),
