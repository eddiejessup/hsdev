--- conflicted
+++ resolved
@@ -100,28 +100,14 @@
 	liftIO $ startWorker (withLog l . runGhcM (Just libdir)) id (Log.scope "ghc")
 
 -- | Create session with options
-<<<<<<< HEAD
 workerSession :: SessionType -> [String] -> GhcM ()
 workerSession ty opts = do
 	ms <- findSessionBy toKill
 	forM_ ms $ \s' -> do
-		Log.log Log.Trace $ "killing session: {}" ~~ s'
-		deleteSession s'
-	Log.log Log.Trace $ "session: {}" ~~ SessionConfig ty opts
-	switchSession_ (SessionConfig ty opts) $ Just $ initialize
-=======
-workerSession :: SessionTarget -> GhcM ()
-workerSession SessionGhci = do
-	Log.sendLog Log.Trace $ "session: {}" ~~ SessionGhci
-	switchSession_ SessionGhci $ Just $ ghcRun [] (importModules preludeModules)
-workerSession s@(SessionGhc opts) = do
-	ms <- findSessionBy isGhcSession
-	forM_ ms $ \s'@(SessionGhc opts') -> when (opts /= opts') $ do
 		Log.sendLog Log.Trace $ "killing session: {}" ~~ s'
 		deleteSession s'
-	Log.sendLog Log.Trace $ "session: {}" ~~ s
-	switchSession_ s $ Just $ ghcRun opts (return ())
->>>>>>> 1f6191ce
+	Log.sendLog Log.Trace $ "session: {}" ~~ SessionConfig ty opts
+	switchSession_ (SessionConfig ty opts) $ Just $ initialize
 	where
 		toKill (SessionConfig ty' opts') = or [
 			(ty == ty' && opts /= opts'),
