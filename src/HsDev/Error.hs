--- conflicted
+++ resolved
@@ -60,12 +60,8 @@
 -- | Log hsdev exception and rethrow
 hsdevLog :: MonadLog m => Level -> m a -> m a
 hsdevLog lev act = hsdevCatch act >>= either logError return where
-<<<<<<< HEAD
-	logError e = sendLog lev (fromString $ show e) >> hsdevError e
-=======
 	logError e = sendLog lev (fromString $ show e) >> hsdevError e
 
 -- | Act on exception and throw again
 hsdevOnError :: MonadCatch m => (HsDevError -> m b) -> m a -> m a
-hsdevOnError h = hsdevHandle (\e -> h e >> hsdevError e)
->>>>>>> 1501663f
+hsdevOnError h = hsdevHandle (\e -> h e >> hsdevError e)