--- conflicted
+++ resolved
@@ -1,12 +1,8 @@
 module HsDev.Project (
 	module HsDev.Project.Types,
 
-<<<<<<< HEAD
 	infoSourceDirsDef, targetFiles,
-=======
-	infoSourceDirsDef,
 	analyzeCabal,
->>>>>>> 3d7defc6
 	readProject, loadProject,
 	withExtensions,
 	fileInTarget, fileTarget, fileTargets, findSourceDir, sourceDirs,
