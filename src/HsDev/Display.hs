--- conflicted
+++ resolved
@@ -58,16 +58,6 @@
 	display = id
 	displayType _ = "path"
 
-<<<<<<< HEAD
-instance Formattable PackageDb where
-	formattable = formattable . display
-
-instance Formattable ModuleLocation where
-	formattable = formattable . display
-
-instance Formattable Project where
-	formattable = formattable . display
-=======
 instance Display Path where
 	display = view path
 	displayType _ = "path"
@@ -85,5 +75,4 @@
 	formattable = formattable . display
 
 instance Formattable Sandbox where
-	formattable = formattable . display
->>>>>>> 1501663f
+	formattable = formattable . display