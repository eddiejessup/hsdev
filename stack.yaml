flags: {}
extra-package-dbs: []
packages:
<<<<<<< HEAD
- .
- tests/test-package/
extra-deps: []
resolver: lts-9.21
=======
- '.'
- 'tests/test-package/'
extra-deps:
- aeson-lens-0.5.0.0
- haddock-api-2.18.1
- haddock-library-1.4.4
- hdocs-0.5.2.1
resolver: lts-10.3
>>>>>>> aabbd078
<|MERGE_RESOLUTION|>--- conflicted
+++ resolved
@@ -1,12 +1,6 @@
 flags: {}
 extra-package-dbs: []
 packages:
-<<<<<<< HEAD
-- .
-- tests/test-package/
-extra-deps: []
-resolver: lts-9.21
-=======
 - '.'
 - 'tests/test-package/'
 extra-deps:
@@ -14,5 +8,4 @@
 - haddock-api-2.18.1
 - haddock-library-1.4.4
 - hdocs-0.5.2.1
-resolver: lts-10.3
->>>>>>> aabbd078
+resolver: lts-10.3